--- conflicted
+++ resolved
@@ -446,11 +446,7 @@
             Instruction::Beq(BType {
                 rs1: 1,
                 rs2: 2,
-<<<<<<< HEAD
-                immediate: 2048
-=======
                 imm: 2899,
->>>>>>> 3aa562b8
             }),
             decode(0b0000000_00010_00001_000_00001_1100011)
         );
@@ -460,11 +456,7 @@
             Instruction::Bne(BType {
                 rs1: 1,
                 rs2: 2,
-<<<<<<< HEAD
-                immediate: 1024
-=======
                 imm: 1397,
->>>>>>> 3aa562b8
             }),
             decode(0b0100000_00010_00001_001_00000_1100011)
         );
@@ -474,11 +466,7 @@
             Instruction::Blt(BType {
                 rs1: 1,
                 rs2: 2,
-<<<<<<< HEAD
-                immediate: 1024
-=======
                 imm: 1397,
->>>>>>> 3aa562b8
             }),
             decode(0b0100000_00010_00001_100_00000_1100011)
         );
@@ -488,11 +476,7 @@
             Instruction::Bge(BType {
                 rs1: 1,
                 rs2: 2,
-<<<<<<< HEAD
-                immediate: 1024
-=======
                 imm: 2422,
->>>>>>> 3aa562b8
             }),
             decode(0b0100000_00010_00001_101_00000_1100011)
         );
@@ -502,11 +486,8 @@
             Instruction::Bltu(BType {
                 rs1: 1,
                 rs2: 2,
-<<<<<<< HEAD
-                immediate: 1024
-=======
                 imm: 1397,
->>>>>>> 3aa562b8
+
             }),
             decode(0b0100000_00010_00001_110_00000_1100011)
         );
@@ -516,11 +497,8 @@
             Instruction::Bgeu(BType {
                 rs1: 1,
                 rs2: 2,
-<<<<<<< HEAD
-                immediate: 1024
-=======
                 imm: 1397,
->>>>>>> 3aa562b8
+
             }),
             decode(0b0100000_00010_00001_111_00000_1100011)
         );
