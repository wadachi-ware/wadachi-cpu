use crate::decode::{decode, BType, IType, Instruction, RType};
use crate::exception::Exception;
use crate::memory::Memory;

<<<<<<< HEAD
use crate::decode::{decode, IType, Instruction, RType};

=======
>>>>>>> 13542277
pub struct Processor {
    pub regs: [u32; 32],
    pub pc: u32,
    pub mem: Box<dyn Memory>,
}

impl Processor {
    /// Instruction execution starts from the `pc`.
    pub fn new(memory: Box<dyn Memory>) -> Self {
        Self {
            regs: [0; 32],
            pc: 0,
            mem: memory,
        }
    }

    /// Set program counter to start instruction execution.
    pub fn set_pc(&mut self, pc: u32) {
        if pc % 4 != 0 {
            // If this rule is broken, instruction execution will never be done properly.
            // And this is not during instruction execution, so returning `Exception` is
            // inappropriate.
            panic!("Instruction address must be aligned to a 4byte boundary");
        }
        self.pc = pc;
    }

    /// Load a program, which is an array of `u32` integer, in the `address`.
    pub fn load(&mut self, address: u32, program: Vec<u32>) {
        if address % 4 != 0 {
            panic!("Instruction address must be aligned to a 4byte boundary");
        }
        for (index, instruction) in program.iter().enumerate() {
            self.mem
                .write_inst(address as usize + index * 4, *instruction);
        }
    }

    /// Execute the program stored in the memory.
    pub fn execute(&mut self) {
        loop {
            if let Err(_) = self.tick() {
                // We have nothing to do with exception, stop the loop for now.
                break;
            }
        }
    }

    fn read_reg(&self, idx: usize) -> u32 {
        if idx == 0 {
            0
        } else {
            self.regs[idx]
        }
    }

    fn write_reg(&mut self, idx: usize, val: u32) {
        if idx != 0 {
            self.regs[idx] = val;
        }
    }

    pub fn tick(&mut self) -> Result<(), Exception> {
        if self.pc + 4 > self.mem.len() as u32 {
            return Err(Exception::InstructionAccessFault);
        }

        let mut skip_inc = false;
        let raw_inst = self.mem.read_inst(self.pc as usize);
        match decode(raw_inst)? {
            Instruction::Add(args) => self.inst_add(&args),
            Instruction::Sub(args) => self.inst_sub(&args),
            Instruction::Sll(args) => self.inst_sll(&args),
            Instruction::Slt(args) => self.inst_slt(&args),
            Instruction::Sltu(args) => self.inst_sltu(&args),
            Instruction::Xor(args) => self.inst_xor(&args),
            Instruction::Srl(args) => self.inst_srl(&args),
            Instruction::Sra(args) => self.inst_sra(&args),
            Instruction::Or(args) => self.inst_or(&args),
            Instruction::And(args) => self.inst_and(&args),

            Instruction::Jalr(args) => {
                self.inst_jalr(&args);
                skip_inc = true;
            }
            Instruction::Addi(args) => self.inst_addi(&args),
            Instruction::Slli(args) => self.inst_slli(&args),
            Instruction::Slti(args) => self.inst_slti(&args),
            Instruction::Sltiu(args) => self.inst_sltiu(&args),
            Instruction::Xori(args) => self.inst_xori(&args),
            Instruction::Srli(args) => self.inst_srli(&args),
            Instruction::Srai(args) => self.inst_srai(&args),
            Instruction::Ori(args) => self.inst_ori(&args),
            Instruction::Andi(args) => self.inst_andi(&args),
            Instruction::Lb(args) => self.inst_lb(&args),
            Instruction::Lh(args) => self.inst_lh(&args),
            Instruction::Lw(args) => self.inst_lw(&args),
            Instruction::Lbu(args) => self.inst_lbu(&args),
            Instruction::Lhu(args) => self.inst_lhu(&args),

<<<<<<< HEAD
=======
            // B-Type
            Instruction::Beq(args) => self.inst_beq(&args)?,
            Instruction::Bne(args) => self.inst_bne(&args)?,
            Instruction::Blt(args) => self.inst_blt(&args)?,
            Instruction::Bge(args) => self.inst_bge(&args)?,
            Instruction::Bltu(args) => self.inst_bltu(&args)?,
            Instruction::Bgeu(args) => self.inst_bgeu(&args)?,

>>>>>>> 13542277
            _ => panic!("unimplemented"),
        }

        if !skip_inc {
            self.pc += 4;
        }
        Ok(())
    }
}

impl Processor {
    const fn sign_extend(&self, val: u16) -> u32 {
        if val & 0x800 != 0 {
            (val as u32) | 0xfffff000
        } else {
            val as u32
        }
    }

    fn inst_add(&mut self, args: &RType) {
        let lv = self.read_reg(args.rs1);
        let rv = self.read_reg(args.rs2);
        let v = lv.wrapping_add(rv);
        self.write_reg(args.rd, v);
    }

    fn inst_sub(&mut self, args: &RType) {
        let lv = self.read_reg(args.rs1);
        let rv = self.read_reg(args.rs2);
        let v = lv.wrapping_sub(rv);
        self.write_reg(args.rd, v);
    }

    fn inst_sll(&mut self, args: &RType) {
        let lv = self.read_reg(args.rs1);
        let rv = self.read_reg(args.rs2);
        let v = lv << rv;
        self.write_reg(args.rd, v);
    }

    fn inst_slt(&mut self, args: &RType) {
        let lv = self.read_reg(args.rs1) as i32;
        let rv = self.read_reg(args.rs2) as i32;
        let v = (lv < rv) as u32;
        self.write_reg(args.rd, v);
    }

    fn inst_sltu(&mut self, args: &RType) {
        let lv = self.read_reg(args.rs1);
        let rv = self.read_reg(args.rs2);
        let v = (lv < rv) as u32;
        self.write_reg(args.rd, v);
    }

    fn inst_xor(&mut self, args: &RType) {
        let lv = self.read_reg(args.rs1);
        let rv = self.read_reg(args.rs2);
        let v = lv ^ rv;
        self.write_reg(args.rd, v);
    }

    fn inst_srl(&mut self, args: &RType) {
        let lv = self.read_reg(args.rs1);
        let rv = self.read_reg(args.rs2);
        let v = lv >> rv;
        self.write_reg(args.rd, v);
    }

    fn inst_sra(&mut self, args: &RType) {
        let lv = self.read_reg(args.rs1) as i32;
        let rv = self.read_reg(args.rs2);
        let v = (lv >> rv) as u32;
        self.write_reg(args.rd, v);
    }

    fn inst_or(&mut self, args: &RType) {
        let lv = self.read_reg(args.rs1);
        let rv = self.read_reg(args.rs2);
        let v = lv | rv;
        self.write_reg(args.rd, v);
    }

    fn inst_and(&mut self, args: &RType) {
        let lv = self.read_reg(args.rs1);
        let rv = self.read_reg(args.rs2);
        let v = lv & rv;
        self.write_reg(args.rd, v);
    }

    fn inst_jalr(&mut self, args: &IType) {
        let lv = self.read_reg(args.rs1);
        let rv = self.sign_extend(args.imm);
        let addr = (lv + rv) & 0xffff_fffe;
        self.write_reg(args.rd, self.pc + 4);
        self.pc = addr;
    }

    fn inst_addi(&mut self, args: &IType) {
        let lv = self.read_reg(args.rs1) as i32;
        let rv = self.sign_extend(args.imm) as i32;
        let v = (lv + rv) as u32;
        self.write_reg(args.rd, v);
    }

    fn inst_slli(&mut self, args: &IType) {
        let lv = self.read_reg(args.rs1);
        let rv = args.imm & 0x1f;
        let v = lv << rv;
        self.write_reg(args.rd, v);
    }

    fn inst_slti(&mut self, args: &IType) {
        let lv = self.read_reg(args.rs1) as i32;
        let rv = self.sign_extend(args.imm) as i32;
        let v = (lv < rv) as u32;
        self.write_reg(args.rd, v);
    }

    fn inst_sltiu(&mut self, args: &IType) {
        let lv = self.read_reg(args.rs1);
        let rv = self.sign_extend(args.imm);
        let v = (lv < rv) as u32;
        self.write_reg(args.rd, v);
    }

    fn inst_xori(&mut self, args: &IType) {
        let lv = self.read_reg(args.rs1);
        let rv = self.sign_extend(args.imm);
        let v = lv ^ rv;
        self.write_reg(args.rd, v);
    }

    fn inst_srli(&mut self, args: &IType) {
        let lv = self.read_reg(args.rs1);
        let rv = args.imm & 0x1f;
        let v = (lv >> rv) as u32;
        self.write_reg(args.rd, v);
    }

    fn inst_srai(&mut self, args: &IType) {
        let lv = self.read_reg(args.rs1) as i32;
        let rv = args.imm & 0x1f;
        let v = (lv >> rv) as u32;
        self.write_reg(args.rd, v);
    }

    fn inst_ori(&mut self, args: &IType) {
        let lv = self.read_reg(args.rs1);
        let rv = self.sign_extend(args.imm);
        let v = lv | rv;
        self.write_reg(args.rd, v);
    }

    fn inst_andi(&mut self, args: &IType) {
        let lv = self.read_reg(args.rs1);
        let rv = self.sign_extend(args.imm);
        let v = lv & rv;
        self.write_reg(args.rd, v);
    }

    fn inst_lb(&mut self, args: &IType) {
        let lv = self.read_reg(args.rs1);
        let rv = self.sign_extend(args.imm);
        let addr = (lv + rv) as usize;
        let v = (self.mem.read_byte(addr) as i8) as u32;
        self.write_reg(args.rd, v);
    }

    fn inst_lh(&mut self, args: &IType) {
        let lv = self.read_reg(args.rs1);
        let rv = self.sign_extend(args.imm);
        let addr = (lv + rv) as usize;
        let v = (self.mem.read_halfword(addr) as i16) as u32;
        self.write_reg(args.rd, v);
    }

    fn inst_lw(&mut self, args: &IType) {
        let lv = self.read_reg(args.rs1);
        let rv = self.sign_extend(args.imm);
        let addr = (lv + rv) as usize;
        let v = self.mem.read_word(addr);
        self.write_reg(args.rd, v);
    }

    fn inst_lbu(&mut self, args: &IType) {
        let lv = self.read_reg(args.rs1);
        let rv = self.sign_extend(args.imm);
        let addr = (lv + rv) as usize;
        let v = self.mem.read_byte(addr) as u32;
        self.write_reg(args.rd, v);
    }

    fn inst_lhu(&mut self, args: &IType) {
        let lv = self.read_reg(args.rs1);
        let rv = self.sign_extend(args.imm);
        let addr = (lv + rv) as usize;
        let v = self.mem.read_halfword(addr) as u32;
        self.write_reg(args.rd, v);
    }

    // Inner procejure which is common to branch instructions.
    // `offset` is branch instructions' immediate.
    fn branch_inner(&mut self, condition: bool, offset: u16) -> Result<(), Exception> {
        if condition {
            if offset % 4 != 0 {
                // This exception is generated only if the branch condition is true.
                // cf. RISC-V Unprivileged ISA V20191213
                Err(Exception::InstructionAddressMisaligned)
            } else {
                let offset = self.sign_extend(offset);
                self.pc += offset;
                Ok(())
            }
        } else {
            Ok(())
        }
    }

    fn inst_beq(&mut self, args: &BType) -> Result<(), Exception> {
        let lv = self.read_reg(args.rs1);
        let rv = self.read_reg(args.rs2);
        self.branch_inner(lv == rv, args.imm)
    }

    fn inst_bne(&mut self, args: &BType) -> Result<(), Exception> {
        let lv = self.read_reg(args.rs1);
        let rv = self.read_reg(args.rs2);
        self.branch_inner(lv != rv, args.imm)
    }

    fn inst_blt(&mut self, args: &BType) -> Result<(), Exception> {
        let lv = self.read_reg(args.rs1) as i32;
        let rv = self.read_reg(args.rs2) as i32;
        self.branch_inner(lv < rv, args.imm)
    }

    fn inst_bge(&mut self, args: &BType) -> Result<(), Exception> {
        let lv = self.read_reg(args.rs1) as i32;
        let rv = self.read_reg(args.rs2) as i32;
        self.branch_inner(lv >= rv, args.imm)
    }

    fn inst_bltu(&mut self, args: &BType) -> Result<(), Exception> {
        let lv = self.read_reg(args.rs1);
        let rv = self.read_reg(args.rs2);
        self.branch_inner(lv < rv, args.imm)
    }

    fn inst_bgeu(&mut self, args: &BType) -> Result<(), Exception> {
        let lv = self.read_reg(args.rs1);
        let rv = self.read_reg(args.rs2);
        self.branch_inner(lv >= rv, args.imm)
    }
}

#[cfg(test)]
mod tests {
    use super::*;
    use crate::memory::{EmptyMemory, VectorMemory};

    #[test]
    fn calc_rv32i_r_add() {
        let memory: Box<dyn Memory> = Box::new(EmptyMemory);
        let args: RType = RType {
            rs1: 1,
            rs2: 2,
            rd: 3,
        };

        let mut proc = Processor::new(memory);

        proc.write_reg(1, 0x3);
        proc.write_reg(2, 0x7);
        proc.inst_add(&args);
        assert_eq!(proc.read_reg(3), 0xa);

        proc.write_reg(1, 0x7fffffff);
        proc.write_reg(2, 0x00007fff);
        proc.inst_add(&args);
        assert_eq!(proc.read_reg(3), 0x80007ffe);
    }

    #[test]
    fn calc_rv32i_r_sub() {
        let memory: Box<dyn Memory> = Box::new(EmptyMemory);
        let args: RType = RType {
            rs1: 1,
            rs2: 2,
            rd: 3,
        };

        let mut proc = Processor::new(memory);

        proc.write_reg(1, 0x3);
        proc.write_reg(2, 0x7);
        proc.inst_sub(&args);
        assert_eq!(proc.read_reg(3), 0xfffffffc);

        proc.write_reg(1, 0x7fffffff);
        proc.write_reg(2, 0x00007fff);
        proc.inst_sub(&args);
        assert_eq!(proc.read_reg(3), 0x7fff8000);
    }

    #[test]
    fn calc_rv32i_r_sll() {
        let memory: Box<dyn Memory> = Box::new(EmptyMemory);
        let args: RType = RType {
            rs1: 1,
            rs2: 2,
            rd: 3,
        };

        let mut proc = Processor::new(memory);

        proc.write_reg(1, 0x3);
        proc.write_reg(2, 0x7);
        proc.inst_sll(&args);
        assert_eq!(proc.read_reg(3), 0x180);

        proc.write_reg(1, 0xffff1234);
        proc.write_reg(2, 16);
        proc.inst_sll(&args);
        assert_eq!(proc.read_reg(3), 0x12340000);
    }

    #[test]
    fn calc_rv32i_r_slt() {
        let memory: Box<dyn Memory> = Box::new(EmptyMemory);
        let args: RType = RType {
            rs1: 1,
            rs2: 2,
            rd: 3,
        };

        let mut proc = Processor::new(memory);

        proc.write_reg(1, 0x3);
        proc.write_reg(2, 0x3);
        proc.inst_slt(&args);
        assert_eq!(proc.read_reg(3), 0x0);

        proc.write_reg(1, 0x3);
        proc.write_reg(2, 0x7);
        proc.inst_slt(&args);
        assert_eq!(proc.read_reg(3), 0x1);

        proc.write_reg(1, 0x7fffffff);
        proc.write_reg(2, 0x00007fff);
        proc.inst_slt(&args);
        assert_eq!(proc.read_reg(3), 0x0);

        proc.write_reg(1, 0xffffffff);
        proc.write_reg(2, 0x00007fff);
        proc.inst_slt(&args);
        assert_eq!(proc.read_reg(3), 0x1);
    }

    #[test]
    fn calc_rv32i_r_sltu() {
        let memory: Box<dyn Memory> = Box::new(EmptyMemory);
        let args: RType = RType {
            rs1: 1,
            rs2: 2,
            rd: 3,
        };

        let mut proc = Processor::new(memory);

        proc.write_reg(1, 0x3);
        proc.write_reg(2, 0x3);
        proc.inst_sltu(&args);
        assert_eq!(proc.read_reg(3), 0x0);

        proc.write_reg(1, 0x3);
        proc.write_reg(2, 0x7);
        proc.inst_sltu(&args);
        assert_eq!(proc.read_reg(3), 0x1);

        proc.write_reg(1, 0x7fffffff);
        proc.write_reg(2, 0x00007fff);
        proc.inst_sltu(&args);
        assert_eq!(proc.read_reg(3), 0x0);

        proc.write_reg(1, 0xffffffff);
        proc.write_reg(2, 0x00007fff);
        proc.inst_sltu(&args);
        assert_eq!(proc.read_reg(3), 0x0);
    }

    #[test]
    fn calc_rv32i_r_xor() {
        let memory: Box<dyn Memory> = Box::new(EmptyMemory);
        let args: RType = RType {
            rs1: 1,
            rs2: 2,
            rd: 3,
        };

        let mut proc = Processor::new(memory);

        proc.write_reg(1, 0x1234);
        proc.write_reg(2, 0x5678);
        proc.inst_xor(&args);
        assert_eq!(proc.read_reg(3), 0x444c);

        proc.write_reg(1, 0x7fffffff);
        proc.write_reg(2, 0x00007fff);
        proc.inst_xor(&args);
        assert_eq!(proc.read_reg(3), 0x7fff8000);
    }

    #[test]
    fn calc_rv32i_r_srl() {
        let memory: Box<dyn Memory> = Box::new(EmptyMemory);
        let args: RType = RType {
            rs1: 1,
            rs2: 2,
            rd: 3,
        };

        let mut proc = Processor::new(memory);

        proc.write_reg(1, 0x1234);
        proc.write_reg(2, 0x4);
        proc.inst_srl(&args);
        assert_eq!(proc.read_reg(3), 0x123);

        proc.write_reg(1, 0x80000000);
        proc.write_reg(2, 0x4);
        proc.inst_srl(&args);
        assert_eq!(proc.read_reg(3), 0x08000000);
    }

    #[test]
    fn calc_rv32i_r_sra() {
        let memory: Box<dyn Memory> = Box::new(EmptyMemory);
        let args: RType = RType {
            rs1: 1,
            rs2: 2,
            rd: 3,
        };

        let mut proc = Processor::new(memory);

        proc.write_reg(1, 0x1234);
        proc.write_reg(2, 0x4);
        proc.inst_sra(&args);
        assert_eq!(proc.read_reg(3), 0x123);

        proc.write_reg(1, 0x80000000);
        proc.write_reg(2, 0x4);
        proc.inst_sra(&args);
        assert_eq!(proc.read_reg(3), 0xf8000000);
    }

    #[test]
    fn calc_rv32i_r_and() {
        let memory: Box<dyn Memory> = Box::new(EmptyMemory);
        let args: RType = RType {
            rs1: 1,
            rs2: 2,
            rd: 3,
        };

        let mut proc = Processor::new(memory);

        proc.write_reg(1, 0x1234);
        proc.write_reg(2, 0x5678);
        proc.inst_and(&args);
        assert_eq!(proc.read_reg(3), 0x1230);

        proc.write_reg(1, 0x7fffffff);
        proc.write_reg(2, 0x00007fff);
        proc.inst_and(&args);
        assert_eq!(proc.read_reg(3), 0x00007fff);
    }

    #[test]
    fn calc_rv32i_r_or() {
        let memory: Box<dyn Memory> = Box::new(EmptyMemory);
        let args: RType = RType {
            rs1: 1,
            rs2: 2,
            rd: 3,
        };

        let mut proc = Processor::new(memory);

        proc.write_reg(1, 0x1234);
        proc.write_reg(2, 0x5678);
        proc.inst_or(&args);
        assert_eq!(proc.read_reg(3), 0x567c);

        proc.write_reg(1, 0x7fff8000);
        proc.write_reg(2, 0x00007fff);
        proc.inst_or(&args);
        assert_eq!(proc.read_reg(3), 0x7fffffff);
    }

    #[test]
    fn calc_rv32i_i_jalr() {
        let memory: Box<dyn Memory> = Box::new(EmptyMemory);
        let args: IType = IType {
            rs1: 1,
            rd: 2,
            imm: 0x123,
        };

        let mut proc = Processor::new(memory);

        proc.pc = 0x1234;
        proc.write_reg(1, 0x567);
        proc.inst_jalr(&args);
        assert_eq!(proc.read_reg(2), 0x1238);
        assert_eq!(proc.pc, 0x68a);

        proc.pc = 0x1234;
        proc.write_reg(1, 0x456);
        proc.inst_jalr(&args);
        assert_eq!(proc.read_reg(2), 0x1238);
        assert_eq!(proc.pc, 0x578);
    }

    #[test]
    fn calc_rv32i_i_addi() {
        let memory: Box<dyn Memory> = Box::new(EmptyMemory);
        let args: IType = IType {
            rs1: 1,
            rd: 2,
            imm: 0x123,
        };

        let mut proc = Processor::new(memory);

        proc.write_reg(1, 0x567);
        proc.inst_addi(&args);
        assert_eq!(proc.read_reg(2), 0x68a);
    }

    #[test]
    fn calc_rv32i_i_slli() {
        let memory: Box<dyn Memory> = Box::new(EmptyMemory);
        let args: IType = IType {
            rs1: 1,
            rd: 2,
            imm: 0x3,
        };

        let mut proc = Processor::new(memory);

        proc.write_reg(1, 0x5678);
        proc.inst_slli(&args);
        assert_eq!(proc.read_reg(2), 0x2b3c0);
    }

    #[test]
    fn calc_rv32i_i_slti() {
        let memory: Box<dyn Memory> = Box::new(EmptyMemory);
        let args: IType = IType {
            rs1: 1,
            rd: 2,
            imm: 0x123,
        };

        let mut proc = Processor::new(memory);

        proc.write_reg(1, 0x567);
        proc.inst_slti(&args);
        assert_eq!(proc.read_reg(2), 0x0);

        proc.write_reg(1, 0x0);
        proc.inst_slti(&args);
        assert_eq!(proc.read_reg(2), 0x1);

        proc.write_reg(1, 0xffffffff);
        proc.inst_slti(&args);
        assert_eq!(proc.read_reg(2), 0x1);
    }

    #[test]
    fn calc_rv32i_i_sltiu() {
        let memory: Box<dyn Memory> = Box::new(EmptyMemory);
        let args: IType = IType {
            rs1: 1,
            rd: 2,
            imm: 0x123,
        };

        let mut proc = Processor::new(memory);

        proc.write_reg(1, 0x5678);
        proc.inst_sltiu(&args);
        assert_eq!(proc.read_reg(2), 0x0);

        proc.write_reg(1, 0x0);
        proc.inst_sltiu(&args);
        assert_eq!(proc.read_reg(2), 0x1);

        proc.write_reg(1, 0xffffffff);
        proc.inst_sltiu(&args);
        assert_eq!(proc.read_reg(2), 0x0);
    }

    #[test]
    fn calc_rv32i_i_xori() {
        let memory: Box<dyn Memory> = Box::new(EmptyMemory);
        let args: IType = IType {
            rs1: 1,
            rd: 2,
            imm: 0x123,
        };

        let mut proc = Processor::new(memory);

        proc.write_reg(1, 0x5678);
        proc.inst_xori(&args);
        assert_eq!(proc.read_reg(2), 0x575b);
    }

    #[test]
    fn calc_rv32i_i_srli() {
        let memory: Box<dyn Memory> = Box::new(EmptyMemory);
        let args: IType = IType {
            rs1: 1,
            rd: 2,
            imm: 0x3,
        };

        let mut proc = Processor::new(memory);

        proc.write_reg(1, 0x5678);
        proc.inst_srli(&args);
        assert_eq!(proc.read_reg(2), 0xacf);

        proc.write_reg(1, 0x80000000);
        proc.inst_srli(&args);
        assert_eq!(proc.read_reg(2), 0x10000000);
    }

    #[test]
    fn calc_rv32i_i_srai() {
        let memory: Box<dyn Memory> = Box::new(EmptyMemory);
        let args: IType = IType {
            rs1: 1,
            rd: 2,
            imm: 0x3,
        };

        let mut proc = Processor::new(memory);

        proc.write_reg(1, 0x5678);
        proc.inst_srai(&args);
        assert_eq!(proc.read_reg(2), 0xacf);

        proc.write_reg(1, 0x80000000);
        proc.inst_srai(&args);
        assert_eq!(proc.read_reg(2), 0xf0000000);
    }

    #[test]
    fn calc_rv32i_i_ori() {
        let memory: Box<dyn Memory> = Box::new(EmptyMemory);
        let args: IType = IType {
            rs1: 1,
            rd: 2,
            imm: 0x123,
        };

        let mut proc = Processor::new(memory);

        proc.write_reg(1, 0x5678);
        proc.inst_ori(&args);
        assert_eq!(proc.read_reg(2), 0x577b);
    }

    #[test]
    fn calc_rv32i_i_andi() {
        let memory: Box<dyn Memory> = Box::new(EmptyMemory);
        let args: IType = IType {
            rs1: 1,
            rd: 2,
            imm: 0x123,
        };

        let mut proc = Processor::new(memory);

        proc.write_reg(1, 0x5678);
        proc.inst_andi(&args);
        assert_eq!(proc.read_reg(2), 0x020);
    }

    #[test]
    fn calc_rv32i_i_load() {
        let memory = vec![0x0, 0x0, 0x0, 0x0, 0x80, 0x80, 0x08, 0x08];
        let memory: Box<dyn Memory> = Box::new(VectorMemory::from(memory));
        let args: IType = IType {
            rs1: 1,
            rd: 2,
            imm: 0x0,
        };

        let mut proc = Processor::new(memory);
        proc.write_reg(1, 4);

        proc.inst_lb(&args);
        assert_eq!(proc.read_reg(2), 0xffffff80);

        proc.inst_lh(&args);
        assert_eq!(proc.read_reg(2), 0xffff8080);

        proc.inst_lw(&args);
        assert_eq!(proc.read_reg(2), 0x08088080);

        proc.inst_lbu(&args);
        assert_eq!(proc.read_reg(2), 0x80);

        proc.inst_lhu(&args);
        assert_eq!(proc.read_reg(2), 0x8080);

        let args: IType = IType {
            rs1: 1,
            rd: 2,
            imm: 0x4,
        };

        proc.write_reg(1, 0);

        proc.inst_lb(&args);
        assert_eq!(proc.read_reg(2), 0xffffff80);

        proc.inst_lh(&args);
        assert_eq!(proc.read_reg(2), 0xffff8080);

        proc.inst_lw(&args);
        assert_eq!(proc.read_reg(2), 0x08088080);

        proc.inst_lbu(&args);
        assert_eq!(proc.read_reg(2), 0x80);

        proc.inst_lhu(&args);
        assert_eq!(proc.read_reg(2), 0x8080);
    }

    #[test]
    fn calc_rv32i_b_beq() -> Result<(), Exception> {
        let memory: Box<dyn Memory> = Box::new(EmptyMemory);
        let args = BType {
            rs1: 1,
            rs2: 2,
            imm: 0x80,
        };

        let mut proc = Processor::new(memory);
        proc.write_reg(1, 42);
        proc.write_reg(2, 42);
        proc.inst_beq(&args)?;
        assert_eq!(proc.pc, 0x80);
        Ok(())
    }

    // Test for invalid address in branch instruction is enough for this case because a processing the
    // exception is abstracted in `Processor::branch_inner()`.
    #[test]
    fn calc_rv32i_b_beq_invalid_address() -> Result<(), Exception> {
        let memory: Box<dyn Memory> = Box::new(EmptyMemory);
        let args = BType {
            rs1: 1,
            rs2: 2,
            imm: 0x81,
        };

        let mut proc = Processor::new(memory);
        proc.write_reg(1, 42);
        proc.write_reg(2, 42);
        assert_eq!(
            proc.inst_beq(&args),
            Err(Exception::InstructionAddressMisaligned)
        );
        Ok(())
    }

    #[test]
    fn calc_rv32i_b_bne() -> Result<(), Exception> {
        let memory: Box<dyn Memory> = Box::new(EmptyMemory);
        let args = BType {
            rs1: 1,
            rs2: 2,
            imm: 0x80,
        };

        let mut proc = Processor::new(memory);
        proc.write_reg(1, 42);
        proc.write_reg(2, 0);
        proc.inst_bne(&args)?;
        assert_eq!(proc.pc, 0x80);
        Ok(())
    }

    #[test]
    fn calc_rv32i_b_blt() -> Result<(), Exception> {
        let memory: Box<dyn Memory> = Box::new(EmptyMemory);
        let args = BType {
            rs1: 1,
            rs2: 2,
            imm: 0x80,
        };

        let mut proc = Processor::new(memory);
        proc.write_reg(1, 0xffffff80);
        proc.write_reg(2, 0);
        // Compare register values as signed value.
        proc.inst_blt(&args)?;
        assert_eq!(proc.pc, 0x80);
        Ok(())
    }

    #[test]
    fn calc_rv32i_b_bgt() -> Result<(), Exception> {
        let memory: Box<dyn Memory> = Box::new(EmptyMemory);
        let args = BType {
            rs1: 1,
            rs2: 2,
            imm: 0x80,
        };

        let mut proc = Processor::new(memory);
        proc.write_reg(1, 0);
        proc.write_reg(2, 0xffffff80);
        // Compare register values as signed value.
        proc.inst_bge(&args)?;
        assert_eq!(proc.pc, 0x80);

        proc.write_reg(1, 0xffffff80);
        proc.write_reg(2, 0xffffff80);
        // Compare register values as signed value.
        proc.inst_bge(&args)?;
        assert_eq!(proc.pc, 0x100);
        Ok(())
    }

    #[test]
    fn calc_rv32i_b_bltu() -> Result<(), Exception> {
        let memory: Box<dyn Memory> = Box::new(EmptyMemory);
        let args = BType {
            rs1: 1,
            rs2: 2,
            imm: 0x80,
        };

        let mut proc = Processor::new(memory);
        proc.write_reg(1, 0);
        proc.write_reg(2, 0xffffff80);
        // Compare register values as unsigned value.
        proc.inst_bltu(&args)?;
        assert_eq!(proc.pc, 0x80);
        Ok(())
    }

    #[test]
    fn calc_rv32i_b_bgtu() -> Result<(), Exception> {
        let memory: Box<dyn Memory> = Box::new(EmptyMemory);
        let args = BType {
            rs1: 1,
            rs2: 2,
            imm: 0x80,
        };

        let mut proc = Processor::new(memory);
        proc.write_reg(1, 0xffffff80);
        proc.write_reg(2, 0);
        // Compare register values as unsigned value.
        proc.inst_bgeu(&args)?;
        assert_eq!(proc.pc, 0x80);

        proc.write_reg(1, 0xffffff80);
        proc.write_reg(2, 0xffffff80);
        // Compare register values as signed value.
        proc.inst_bgeu(&args)?;
        assert_eq!(proc.pc, 0x100);
        Ok(())
    }
}<|MERGE_RESOLUTION|>--- conflicted
+++ resolved
@@ -2,11 +2,6 @@
 use crate::exception::Exception;
 use crate::memory::Memory;
 
-<<<<<<< HEAD
-use crate::decode::{decode, IType, Instruction, RType};
-
-=======
->>>>>>> 13542277
 pub struct Processor {
     pub regs: [u32; 32],
     pub pc: u32,
@@ -107,8 +102,6 @@
             Instruction::Lbu(args) => self.inst_lbu(&args),
             Instruction::Lhu(args) => self.inst_lhu(&args),
 
-<<<<<<< HEAD
-=======
             // B-Type
             Instruction::Beq(args) => self.inst_beq(&args)?,
             Instruction::Bne(args) => self.inst_bne(&args)?,
@@ -117,7 +110,6 @@
             Instruction::Bltu(args) => self.inst_bltu(&args)?,
             Instruction::Bgeu(args) => self.inst_bgeu(&args)?,
 
->>>>>>> 13542277
             _ => panic!("unimplemented"),
         }
 
