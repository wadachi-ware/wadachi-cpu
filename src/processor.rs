use crate::decode::{decode, IType, Instruction, RType};
use crate::exception::Exception;
use crate::memory::Memory;

<<<<<<< HEAD
use crate::decode::{decode, BType, IType, Instruction, RType};

=======
>>>>>>> c24e55e4
pub struct Processor {
    pub regs: [u32; 32],
    pub pc: u32,
    pub mem: Box<dyn Memory>,
}

impl Processor {
<<<<<<< HEAD
=======
    /// Instruction execution starts from the `pc`.
>>>>>>> c24e55e4
    pub fn new(memory: Box<dyn Memory>) -> Self {
        Self {
            regs: [0; 32],
            pc: 0,
            mem: memory,
        }
    }

    /// Set program counter to start instruction execution.
    pub fn set_pc(&mut self, pc: u32) {
        if pc % 4 != 0 {
            // If this rule is broken, instruction execution will never be done properly.
            // And this is not during instruction execution, so returning `Exception` is
            // inappropriate.
            panic!("Instruction address must be aligned to a 4byte boundary");
        }
        self.pc = pc;
    }

    /// Load a program, which is an array of `u32` integer, in the `address`.
    pub fn load(&mut self, address: u32, program: Vec<u32>) {
        if address % 4 != 0 {
            panic!("Instruction address must be aligned to a 4byte boundary");
        }
        for (index, instruction) in program.iter().enumerate() {
            self.mem
                .write_inst(address as usize + index * 4, *instruction);
        }
    }

    /// Execute the program stored in the memory.
    pub fn execute(&mut self) {
        loop {
            if let Err(_) = self.tick() {
                // We have nothing to do with exception, stop the loop for now.
                break;
            }
        }
    }

    fn read_reg(&self, idx: usize) -> u32 {
        if idx == 0 {
            0
        } else {
            self.regs[idx]
        }
    }

    fn write_reg(&mut self, idx: usize, val: u32) {
        if idx != 0 {
            self.regs[idx] = val;
        }
    }

    pub fn tick(&mut self) -> Result<(), Exception> {
<<<<<<< HEAD
=======
        if self.pc + 4 > self.mem.len() as u32 {
            return Err(Exception::InstructionAccessFault);
        }

>>>>>>> c24e55e4
        let mut skip_inc = false;
        let raw_inst = self.mem.read_inst(self.pc as usize);
        match decode(raw_inst)? {
            Instruction::Add(args) => self.inst_add(&args),
            Instruction::Sub(args) => self.inst_sub(&args),
            Instruction::Sll(args) => self.inst_sll(&args),
            Instruction::Slt(args) => self.inst_slt(&args),
            Instruction::Sltu(args) => self.inst_sltu(&args),
            Instruction::Xor(args) => self.inst_xor(&args),
            Instruction::Srl(args) => self.inst_srl(&args),
            Instruction::Sra(args) => self.inst_sra(&args),
            Instruction::Or(args) => self.inst_or(&args),
            Instruction::And(args) => self.inst_and(&args),

            Instruction::Jalr(args) => {
                self.inst_jalr(&args);
                skip_inc = true;
            }
            Instruction::Addi(args) => self.inst_addi(&args),
            Instruction::Slli(args) => self.inst_slli(&args),
            Instruction::Slti(args) => self.inst_slti(&args),
            Instruction::Sltiu(args) => self.inst_sltiu(&args),
            Instruction::Xori(args) => self.inst_xori(&args),
            Instruction::Srli(args) => self.inst_srli(&args),
            Instruction::Srai(args) => self.inst_srai(&args),
            Instruction::Ori(args) => self.inst_ori(&args),
            Instruction::Andi(args) => self.inst_andi(&args),
            Instruction::Lb(args) => self.inst_lb(&args),
            Instruction::Lh(args) => self.inst_lh(&args),
            Instruction::Lw(args) => self.inst_lw(&args),
            Instruction::Lbu(args) => self.inst_lbu(&args),
            Instruction::Lhu(args) => self.inst_lhu(&args),

<<<<<<< HEAD
            // B-Type
            Instruction::Beq(args) => self.inst_beq(&args)?,
            Instruction::Bne(args) => self.inst_bne(&args)?,
            Instruction::Blt(args) => self.inst_blt(&args)?,
            Instruction::Bge(args) => self.inst_bge(&args)?,
            Instruction::Bltu(args) => self.inst_bltu(&args)?,
            Instruction::Bgeu(args) => self.inst_bgeu(&args)?,

=======
>>>>>>> c24e55e4
            _ => panic!("unimplemented"),
        }

        if !skip_inc {
            self.pc += 4;
        }
        Ok(())
    }
}

impl Processor {
    const fn sign_extend(&self, val: u16) -> u32 {
        if val & 0x800 != 0 {
            (val as u32) | 0xfffff000
        } else {
            val as u32
        }
    }

    fn inst_add(&mut self, args: &RType) {
        let lv = self.read_reg(args.rs1);
        let rv = self.read_reg(args.rs2);
        let v = lv.wrapping_add(rv);
        self.write_reg(args.rd, v);
    }

    fn inst_sub(&mut self, args: &RType) {
        let lv = self.read_reg(args.rs1);
        let rv = self.read_reg(args.rs2);
        let v = lv.wrapping_sub(rv);
        self.write_reg(args.rd, v);
    }

    fn inst_sll(&mut self, args: &RType) {
        let lv = self.read_reg(args.rs1);
        let rv = self.read_reg(args.rs2);
        let v = lv << rv;
        self.write_reg(args.rd, v);
    }

    fn inst_slt(&mut self, args: &RType) {
        let lv = self.read_reg(args.rs1) as i32;
        let rv = self.read_reg(args.rs2) as i32;
        let v = (lv < rv) as u32;
        self.write_reg(args.rd, v);
    }

    fn inst_sltu(&mut self, args: &RType) {
        let lv = self.read_reg(args.rs1);
        let rv = self.read_reg(args.rs2);
        let v = (lv < rv) as u32;
        self.write_reg(args.rd, v);
    }

    fn inst_xor(&mut self, args: &RType) {
        let lv = self.read_reg(args.rs1);
        let rv = self.read_reg(args.rs2);
        let v = lv ^ rv;
        self.write_reg(args.rd, v);
    }

    fn inst_srl(&mut self, args: &RType) {
        let lv = self.read_reg(args.rs1);
        let rv = self.read_reg(args.rs2);
        let v = lv >> rv;
        self.write_reg(args.rd, v);
    }

    fn inst_sra(&mut self, args: &RType) {
        let lv = self.read_reg(args.rs1) as i32;
        let rv = self.read_reg(args.rs2);
        let v = (lv >> rv) as u32;
        self.write_reg(args.rd, v);
    }

    fn inst_or(&mut self, args: &RType) {
        let lv = self.read_reg(args.rs1);
        let rv = self.read_reg(args.rs2);
        let v = lv | rv;
        self.write_reg(args.rd, v);
    }

    fn inst_and(&mut self, args: &RType) {
        let lv = self.read_reg(args.rs1);
        let rv = self.read_reg(args.rs2);
        let v = lv & rv;
        self.write_reg(args.rd, v);
    }

    fn inst_jalr(&mut self, args: &IType) {
        let lv = self.read_reg(args.rs1);
        let rv = self.sign_extend(args.imm);
        let addr = (lv + rv) & 0xffff_fffe;
        self.write_reg(args.rd, self.pc + 4);
        self.pc = addr;
    }

    fn inst_addi(&mut self, args: &IType) {
        let lv = self.read_reg(args.rs1) as i32;
        let rv = self.sign_extend(args.imm) as i32;
        let v = (lv + rv) as u32;
        self.write_reg(args.rd, v);
    }

    fn inst_slli(&mut self, args: &IType) {
        let lv = self.read_reg(args.rs1);
        let rv = args.imm & 0x1f;
        let v = lv << rv;
        self.write_reg(args.rd, v);
    }

    fn inst_slti(&mut self, args: &IType) {
        let lv = self.read_reg(args.rs1) as i32;
        let rv = self.sign_extend(args.imm) as i32;
        let v = (lv < rv) as u32;
        self.write_reg(args.rd, v);
    }

    fn inst_sltiu(&mut self, args: &IType) {
        let lv = self.read_reg(args.rs1);
        let rv = self.sign_extend(args.imm);
        let v = (lv < rv) as u32;
        self.write_reg(args.rd, v);
    }

    fn inst_xori(&mut self, args: &IType) {
        let lv = self.read_reg(args.rs1);
        let rv = self.sign_extend(args.imm);
        let v = lv ^ rv;
        self.write_reg(args.rd, v);
    }

    fn inst_srli(&mut self, args: &IType) {
        let lv = self.read_reg(args.rs1);
        let rv = args.imm & 0x1f;
        let v = (lv >> rv) as u32;
        self.write_reg(args.rd, v);
    }

    fn inst_srai(&mut self, args: &IType) {
        let lv = self.read_reg(args.rs1) as i32;
        let rv = args.imm & 0x1f;
        let v = (lv >> rv) as u32;
        self.write_reg(args.rd, v);
    }

    fn inst_ori(&mut self, args: &IType) {
        let lv = self.read_reg(args.rs1);
        let rv = self.sign_extend(args.imm);
        let v = lv | rv;
        self.write_reg(args.rd, v);
    }

    fn inst_andi(&mut self, args: &IType) {
        let lv = self.read_reg(args.rs1);
        let rv = self.sign_extend(args.imm);
        let v = lv & rv;
        self.write_reg(args.rd, v);
    }

    fn inst_lb(&mut self, args: &IType) {
        let lv = self.read_reg(args.rs1);
        let rv = self.sign_extend(args.imm);
        let addr = (lv + rv) as usize;
        let v = (self.mem.read_byte(addr) as i8) as u32;
        self.write_reg(args.rd, v);
    }

    fn inst_lh(&mut self, args: &IType) {
        let lv = self.read_reg(args.rs1);
        let rv = self.sign_extend(args.imm);
        let addr = (lv + rv) as usize;
        let v = (self.mem.read_halfword(addr) as i16) as u32;
        self.write_reg(args.rd, v);
    }

    fn inst_lw(&mut self, args: &IType) {
        let lv = self.read_reg(args.rs1);
        let rv = self.sign_extend(args.imm);
        let addr = (lv + rv) as usize;
        let v = self.mem.read_word(addr);
        self.write_reg(args.rd, v);
    }

    fn inst_lbu(&mut self, args: &IType) {
        let lv = self.read_reg(args.rs1);
        let rv = self.sign_extend(args.imm);
        let addr = (lv + rv) as usize;
        let v = self.mem.read_byte(addr) as u32;
        self.write_reg(args.rd, v);
    }

    fn inst_lhu(&mut self, args: &IType) {
        let lv = self.read_reg(args.rs1);
        let rv = self.sign_extend(args.imm);
        let addr = (lv + rv) as usize;
        let v = self.mem.read_halfword(addr) as u32;
        self.write_reg(args.rd, v);
    }

    // Inner procejure which is common to branch instructions.
    // `offset` is branch instructions' immediate.
    fn branch_inner(&mut self, condition: bool, offset: u16) -> Result<(), Exception> {
        if condition {
            if offset % 4 != 0 {
                // This exception is generated only if the branch condition is true.
                // cf. RISC-V Unprivileged ISA V20191213
                Err(Exception::InstructionAddressMisaligned)
            } else {
                let offset = self.sign_extend(offset);
                self.pc += offset;
                Ok(())
            }
        } else {
            Ok(())
        }
    }

    fn inst_beq(&mut self, args: &BType) -> Result<(), Exception> {
        let lv = self.read_reg(args.rs1);
        let rv = self.read_reg(args.rs2);
        self.branch_inner(lv == rv, args.imm)
    }

    fn inst_bne(&mut self, args: &BType) -> Result<(), Exception> {
        let lv = self.read_reg(args.rs1);
        let rv = self.read_reg(args.rs2);
        self.branch_inner(lv != rv, args.imm)
    }

    fn inst_blt(&mut self, args: &BType) -> Result<(), Exception> {
        let lv = self.read_reg(args.rs1) as i32;
        let rv = self.read_reg(args.rs2) as i32;
        self.branch_inner(lv < rv, args.imm)
    }

    fn inst_bge(&mut self, args: &BType) -> Result<(), Exception> {
        let lv = self.read_reg(args.rs1) as i32;
        let rv = self.read_reg(args.rs2) as i32;
        self.branch_inner(lv >= rv, args.imm)
    }

    fn inst_bltu(&mut self, args: &BType) -> Result<(), Exception> {
        let lv = self.read_reg(args.rs1);
        let rv = self.read_reg(args.rs2);
        self.branch_inner(lv < rv, args.imm)
    }

    fn inst_bgeu(&mut self, args: &BType) -> Result<(), Exception> {
        let lv = self.read_reg(args.rs1);
        let rv = self.read_reg(args.rs2);
        self.branch_inner(lv >= rv, args.imm)
    }
}

#[cfg(test)]
mod tests {
    use super::*;
    use crate::memory::{EmptyMemory, VectorMemory};

    #[test]
    fn calc_rv32i_r_add() {
        let memory: Box<dyn Memory> = Box::new(EmptyMemory);
        let args: RType = RType {
            rs1: 1,
            rs2: 2,
            rd: 3,
        };

        let mut proc = Processor::new(memory);

        proc.write_reg(1, 0x3);
        proc.write_reg(2, 0x7);
        proc.inst_add(&args);
        assert_eq!(proc.read_reg(3), 0xa);

        proc.write_reg(1, 0x7fffffff);
        proc.write_reg(2, 0x00007fff);
        proc.inst_add(&args);
        assert_eq!(proc.read_reg(3), 0x80007ffe);
    }

    #[test]
    fn calc_rv32i_r_sub() {
        let memory: Box<dyn Memory> = Box::new(EmptyMemory);
        let args: RType = RType {
            rs1: 1,
            rs2: 2,
            rd: 3,
        };

        let mut proc = Processor::new(memory);

        proc.write_reg(1, 0x3);
        proc.write_reg(2, 0x7);
        proc.inst_sub(&args);
        assert_eq!(proc.read_reg(3), 0xfffffffc);

        proc.write_reg(1, 0x7fffffff);
        proc.write_reg(2, 0x00007fff);
        proc.inst_sub(&args);
        assert_eq!(proc.read_reg(3), 0x7fff8000);
    }

    #[test]
    fn calc_rv32i_r_sll() {
        let memory: Box<dyn Memory> = Box::new(EmptyMemory);
        let args: RType = RType {
            rs1: 1,
            rs2: 2,
            rd: 3,
        };

        let mut proc = Processor::new(memory);

        proc.write_reg(1, 0x3);
        proc.write_reg(2, 0x7);
        proc.inst_sll(&args);
        assert_eq!(proc.read_reg(3), 0x180);

        proc.write_reg(1, 0xffff1234);
        proc.write_reg(2, 16);
        proc.inst_sll(&args);
        assert_eq!(proc.read_reg(3), 0x12340000);
    }

    #[test]
    fn calc_rv32i_r_slt() {
        let memory: Box<dyn Memory> = Box::new(EmptyMemory);
        let args: RType = RType {
            rs1: 1,
            rs2: 2,
            rd: 3,
        };

        let mut proc = Processor::new(memory);

        proc.write_reg(1, 0x3);
        proc.write_reg(2, 0x3);
        proc.inst_slt(&args);
        assert_eq!(proc.read_reg(3), 0x0);

        proc.write_reg(1, 0x3);
        proc.write_reg(2, 0x7);
        proc.inst_slt(&args);
        assert_eq!(proc.read_reg(3), 0x1);

        proc.write_reg(1, 0x7fffffff);
        proc.write_reg(2, 0x00007fff);
        proc.inst_slt(&args);
        assert_eq!(proc.read_reg(3), 0x0);

        proc.write_reg(1, 0xffffffff);
        proc.write_reg(2, 0x00007fff);
        proc.inst_slt(&args);
        assert_eq!(proc.read_reg(3), 0x1);
    }

    #[test]
    fn calc_rv32i_r_sltu() {
        let memory: Box<dyn Memory> = Box::new(EmptyMemory);
        let args: RType = RType {
            rs1: 1,
            rs2: 2,
            rd: 3,
        };

        let mut proc = Processor::new(memory);

        proc.write_reg(1, 0x3);
        proc.write_reg(2, 0x3);
        proc.inst_sltu(&args);
        assert_eq!(proc.read_reg(3), 0x0);

        proc.write_reg(1, 0x3);
        proc.write_reg(2, 0x7);
        proc.inst_sltu(&args);
        assert_eq!(proc.read_reg(3), 0x1);

        proc.write_reg(1, 0x7fffffff);
        proc.write_reg(2, 0x00007fff);
        proc.inst_sltu(&args);
        assert_eq!(proc.read_reg(3), 0x0);

        proc.write_reg(1, 0xffffffff);
        proc.write_reg(2, 0x00007fff);
        proc.inst_sltu(&args);
        assert_eq!(proc.read_reg(3), 0x0);
    }

    #[test]
    fn calc_rv32i_r_xor() {
        let memory: Box<dyn Memory> = Box::new(EmptyMemory);
        let args: RType = RType {
            rs1: 1,
            rs2: 2,
            rd: 3,
        };

        let mut proc = Processor::new(memory);

        proc.write_reg(1, 0x1234);
        proc.write_reg(2, 0x5678);
        proc.inst_xor(&args);
        assert_eq!(proc.read_reg(3), 0x444c);

        proc.write_reg(1, 0x7fffffff);
        proc.write_reg(2, 0x00007fff);
        proc.inst_xor(&args);
        assert_eq!(proc.read_reg(3), 0x7fff8000);
    }

    #[test]
    fn calc_rv32i_r_srl() {
        let memory: Box<dyn Memory> = Box::new(EmptyMemory);
        let args: RType = RType {
            rs1: 1,
            rs2: 2,
            rd: 3,
        };

        let mut proc = Processor::new(memory);

        proc.write_reg(1, 0x1234);
        proc.write_reg(2, 0x4);
        proc.inst_srl(&args);
        assert_eq!(proc.read_reg(3), 0x123);

        proc.write_reg(1, 0x80000000);
        proc.write_reg(2, 0x4);
        proc.inst_srl(&args);
        assert_eq!(proc.read_reg(3), 0x08000000);
    }

    #[test]
    fn calc_rv32i_r_sra() {
        let memory: Box<dyn Memory> = Box::new(EmptyMemory);
        let args: RType = RType {
            rs1: 1,
            rs2: 2,
            rd: 3,
        };

        let mut proc = Processor::new(memory);

        proc.write_reg(1, 0x1234);
        proc.write_reg(2, 0x4);
        proc.inst_sra(&args);
        assert_eq!(proc.read_reg(3), 0x123);

        proc.write_reg(1, 0x80000000);
        proc.write_reg(2, 0x4);
        proc.inst_sra(&args);
        assert_eq!(proc.read_reg(3), 0xf8000000);
    }

    #[test]
    fn calc_rv32i_r_and() {
        let memory: Box<dyn Memory> = Box::new(EmptyMemory);
        let args: RType = RType {
            rs1: 1,
            rs2: 2,
            rd: 3,
        };

        let mut proc = Processor::new(memory);

        proc.write_reg(1, 0x1234);
        proc.write_reg(2, 0x5678);
        proc.inst_and(&args);
        assert_eq!(proc.read_reg(3), 0x1230);

        proc.write_reg(1, 0x7fffffff);
        proc.write_reg(2, 0x00007fff);
        proc.inst_and(&args);
        assert_eq!(proc.read_reg(3), 0x00007fff);
    }

    #[test]
    fn calc_rv32i_r_or() {
        let memory: Box<dyn Memory> = Box::new(EmptyMemory);
        let args: RType = RType {
            rs1: 1,
            rs2: 2,
            rd: 3,
        };

        let mut proc = Processor::new(memory);

        proc.write_reg(1, 0x1234);
        proc.write_reg(2, 0x5678);
        proc.inst_or(&args);
        assert_eq!(proc.read_reg(3), 0x567c);

        proc.write_reg(1, 0x7fff8000);
        proc.write_reg(2, 0x00007fff);
        proc.inst_or(&args);
        assert_eq!(proc.read_reg(3), 0x7fffffff);
    }

    #[test]
    fn calc_rv32i_i_jalr() {
        let memory: Box<dyn Memory> = Box::new(EmptyMemory);
        let args: IType = IType {
            rs1: 1,
            rd: 2,
            imm: 0x123,
        };

        let mut proc = Processor::new(memory);

        proc.pc = 0x1234;
        proc.write_reg(1, 0x567);
        proc.inst_jalr(&args);
        assert_eq!(proc.read_reg(2), 0x1238);
        assert_eq!(proc.pc, 0x68a);

        proc.pc = 0x1234;
        proc.write_reg(1, 0x456);
        proc.inst_jalr(&args);
        assert_eq!(proc.read_reg(2), 0x1238);
        assert_eq!(proc.pc, 0x578);
    }

    #[test]
    fn calc_rv32i_i_addi() {
        let memory: Box<dyn Memory> = Box::new(EmptyMemory);
        let args: IType = IType {
            rs1: 1,
            rd: 2,
            imm: 0x123,
        };

        let mut proc = Processor::new(memory);

        proc.write_reg(1, 0x567);
        proc.inst_addi(&args);
        assert_eq!(proc.read_reg(2), 0x68a);
    }

    #[test]
    fn calc_rv32i_i_slli() {
        let memory: Box<dyn Memory> = Box::new(EmptyMemory);
        let args: IType = IType {
            rs1: 1,
            rd: 2,
            imm: 0x3,
        };

        let mut proc = Processor::new(memory);

        proc.write_reg(1, 0x5678);
        proc.inst_slli(&args);
        assert_eq!(proc.read_reg(2), 0x2b3c0);
    }

    #[test]
    fn calc_rv32i_i_slti() {
        let memory: Box<dyn Memory> = Box::new(EmptyMemory);
        let args: IType = IType {
            rs1: 1,
            rd: 2,
            imm: 0x123,
        };

        let mut proc = Processor::new(memory);

        proc.write_reg(1, 0x567);
        proc.inst_slti(&args);
        assert_eq!(proc.read_reg(2), 0x0);

        proc.write_reg(1, 0x0);
        proc.inst_slti(&args);
        assert_eq!(proc.read_reg(2), 0x1);

        proc.write_reg(1, 0xffffffff);
        proc.inst_slti(&args);
        assert_eq!(proc.read_reg(2), 0x1);
    }

    #[test]
    fn calc_rv32i_i_sltiu() {
        let memory: Box<dyn Memory> = Box::new(EmptyMemory);
        let args: IType = IType {
            rs1: 1,
            rd: 2,
            imm: 0x123,
        };

        let mut proc = Processor::new(memory);

        proc.write_reg(1, 0x5678);
        proc.inst_sltiu(&args);
        assert_eq!(proc.read_reg(2), 0x0);

        proc.write_reg(1, 0x0);
        proc.inst_sltiu(&args);
        assert_eq!(proc.read_reg(2), 0x1);

        proc.write_reg(1, 0xffffffff);
        proc.inst_sltiu(&args);
        assert_eq!(proc.read_reg(2), 0x0);
    }

    #[test]
    fn calc_rv32i_i_xori() {
        let memory: Box<dyn Memory> = Box::new(EmptyMemory);
        let args: IType = IType {
            rs1: 1,
            rd: 2,
            imm: 0x123,
        };

        let mut proc = Processor::new(memory);

        proc.write_reg(1, 0x5678);
        proc.inst_xori(&args);
        assert_eq!(proc.read_reg(2), 0x575b);
    }

    #[test]
    fn calc_rv32i_i_srli() {
        let memory: Box<dyn Memory> = Box::new(EmptyMemory);
        let args: IType = IType {
            rs1: 1,
            rd: 2,
            imm: 0x3,
        };

        let mut proc = Processor::new(memory);

        proc.write_reg(1, 0x5678);
        proc.inst_srli(&args);
        assert_eq!(proc.read_reg(2), 0xacf);

        proc.write_reg(1, 0x80000000);
        proc.inst_srli(&args);
        assert_eq!(proc.read_reg(2), 0x10000000);
    }

    #[test]
    fn calc_rv32i_i_srai() {
        let memory: Box<dyn Memory> = Box::new(EmptyMemory);
        let args: IType = IType {
            rs1: 1,
            rd: 2,
            imm: 0x3,
        };

        let mut proc = Processor::new(memory);

        proc.write_reg(1, 0x5678);
        proc.inst_srai(&args);
        assert_eq!(proc.read_reg(2), 0xacf);

        proc.write_reg(1, 0x80000000);
        proc.inst_srai(&args);
        assert_eq!(proc.read_reg(2), 0xf0000000);
    }

    #[test]
    fn calc_rv32i_i_ori() {
        let memory: Box<dyn Memory> = Box::new(EmptyMemory);
        let args: IType = IType {
            rs1: 1,
            rd: 2,
            imm: 0x123,
        };

        let mut proc = Processor::new(memory);

        proc.write_reg(1, 0x5678);
        proc.inst_ori(&args);
        assert_eq!(proc.read_reg(2), 0x577b);
    }

    #[test]
    fn calc_rv32i_i_andi() {
        let memory: Box<dyn Memory> = Box::new(EmptyMemory);
        let args: IType = IType {
            rs1: 1,
            rd: 2,
            imm: 0x123,
        };

        let mut proc = Processor::new(memory);

        proc.write_reg(1, 0x5678);
        proc.inst_andi(&args);
        assert_eq!(proc.read_reg(2), 0x020);
    }

    #[test]
    fn calc_rv32i_i_load() {
        let memory = vec![0x0, 0x0, 0x0, 0x0, 0x80, 0x80, 0x08, 0x08];
        let memory: Box<dyn Memory> = Box::new(VectorMemory::from(memory));
        let args: IType = IType {
            rs1: 1,
            rd: 2,
            imm: 0x0,
        };

        let mut proc = Processor::new(memory);
        proc.write_reg(1, 4);

        proc.inst_lb(&args);
        assert_eq!(proc.read_reg(2), 0xffffff80);

        proc.inst_lh(&args);
        assert_eq!(proc.read_reg(2), 0xffff8080);

        proc.inst_lw(&args);
        assert_eq!(proc.read_reg(2), 0x08088080);

        proc.inst_lbu(&args);
        assert_eq!(proc.read_reg(2), 0x80);

        proc.inst_lhu(&args);
        assert_eq!(proc.read_reg(2), 0x8080);

        let args: IType = IType {
            rs1: 1,
            rd: 2,
            imm: 0x4,
        };

        proc.write_reg(1, 0);

        proc.inst_lb(&args);
        assert_eq!(proc.read_reg(2), 0xffffff80);

        proc.inst_lh(&args);
        assert_eq!(proc.read_reg(2), 0xffff8080);

        proc.inst_lw(&args);
        assert_eq!(proc.read_reg(2), 0x08088080);

        proc.inst_lbu(&args);
        assert_eq!(proc.read_reg(2), 0x80);

        proc.inst_lhu(&args);
        assert_eq!(proc.read_reg(2), 0x8080);
    }

    #[test]
    fn calc_rv32i_b_beq() -> Result<(), Exception> {
        let memory: Box<dyn Memory> = Box::new(EmptyMemory);
        let args = BType {
            rs1: 1,
            rs2: 2,
            imm: 0x80,
        };

        let mut proc = Processor::new(memory);
        proc.write_reg(1, 42);
        proc.write_reg(2, 42);
        proc.inst_beq(&args)?;
        assert_eq!(proc.pc, 0x80);
        Ok(())
    }

    // Test for invalid address in branch instruction is enough for this case because a processing the
    // exception is abstracted in `Processor::branch_inner()`.
    #[test]
    fn calc_rv32i_b_beq_invalid_address() -> Result<(), Exception> {
        let memory: Box<dyn Memory> = Box::new(EmptyMemory);
        let args = BType {
            rs1: 1,
            rs2: 2,
            imm: 0x81,
        };

        let mut proc = Processor::new(memory);
        proc.write_reg(1, 42);
        proc.write_reg(2, 42);
        assert_eq!(
            proc.inst_beq(&args),
            Err(Exception::InstructionAddressMisaligned)
        );
        Ok(())
    }

    #[test]
    fn calc_rv32i_b_bne() -> Result<(), Exception> {
        let memory: Box<dyn Memory> = Box::new(EmptyMemory);
        let args = BType {
            rs1: 1,
            rs2: 2,
            imm: 0x80,
        };

        let mut proc = Processor::new(memory);
        proc.write_reg(1, 42);
        proc.write_reg(2, 0);
        proc.inst_bne(&args)?;
        assert_eq!(proc.pc, 0x80);
        Ok(())
    }

    #[test]
    fn calc_rv32i_b_blt() -> Result<(), Exception> {
        let memory: Box<dyn Memory> = Box::new(EmptyMemory);
        let args = BType {
            rs1: 1,
            rs2: 2,
            imm: 0x80,
        };

        let mut proc = Processor::new(memory);
        proc.write_reg(1, 0xffffff80);
        proc.write_reg(2, 0);
        // Compare register values as signed value.
        proc.inst_blt(&args)?;
        assert_eq!(proc.pc, 0x80);
        Ok(())
    }

    #[test]
    fn calc_rv32i_b_bgt() -> Result<(), Exception> {
        let memory: Box<dyn Memory> = Box::new(EmptyMemory);
        let args = BType {
            rs1: 1,
            rs2: 2,
            imm: 0x80,
        };

        let mut proc = Processor::new(memory);
        proc.write_reg(1, 0);
        proc.write_reg(2, 0xffffff80);
        // Compare register values as signed value.
        proc.inst_bge(&args)?;
        assert_eq!(proc.pc, 0x80);

        proc.write_reg(1, 0xffffff80);
        proc.write_reg(2, 0xffffff80);
        // Compare register values as signed value.
        proc.inst_bge(&args)?;
        assert_eq!(proc.pc, 0x100);
        Ok(())
    }

    #[test]
    fn calc_rv32i_b_bltu() -> Result<(), Exception> {
        let memory: Box<dyn Memory> = Box::new(EmptyMemory);
        let args = BType {
            rs1: 1,
            rs2: 2,
            imm: 0x80,
        };

        let mut proc = Processor::new(memory);
        proc.write_reg(1, 0);
        proc.write_reg(2, 0xffffff80);
        // Compare register values as unsigned value.
        proc.inst_bltu(&args)?;
        assert_eq!(proc.pc, 0x80);
        Ok(())
    }

    #[test]
    fn calc_rv32i_b_bgtu() -> Result<(), Exception> {
        let memory: Box<dyn Memory> = Box::new(EmptyMemory);
        let args = BType {
            rs1: 1,
            rs2: 2,
            imm: 0x80,
        };

        let mut proc = Processor::new(memory);
        proc.write_reg(1, 0xffffff80);
        proc.write_reg(2, 0);
        // Compare register values as unsigned value.
        proc.inst_bgeu(&args)?;
        assert_eq!(proc.pc, 0x80);

        proc.write_reg(1, 0xffffff80);
        proc.write_reg(2, 0xffffff80);
        // Compare register values as signed value.
        proc.inst_bgeu(&args)?;
        assert_eq!(proc.pc, 0x100);
        Ok(())
    }
}<|MERGE_RESOLUTION|>--- conflicted
+++ resolved
@@ -1,12 +1,7 @@
-use crate::decode::{decode, IType, Instruction, RType};
+use crate::decode::{decode, BType, IType, Instruction, RType};
 use crate::exception::Exception;
 use crate::memory::Memory;
 
-<<<<<<< HEAD
-use crate::decode::{decode, BType, IType, Instruction, RType};
-
-=======
->>>>>>> c24e55e4
 pub struct Processor {
     pub regs: [u32; 32],
     pub pc: u32,
@@ -14,10 +9,7 @@
 }
 
 impl Processor {
-<<<<<<< HEAD
-=======
     /// Instruction execution starts from the `pc`.
->>>>>>> c24e55e4
     pub fn new(memory: Box<dyn Memory>) -> Self {
         Self {
             regs: [0; 32],
@@ -73,13 +65,10 @@
     }
 
     pub fn tick(&mut self) -> Result<(), Exception> {
-<<<<<<< HEAD
-=======
         if self.pc + 4 > self.mem.len() as u32 {
             return Err(Exception::InstructionAccessFault);
         }
 
->>>>>>> c24e55e4
         let mut skip_inc = false;
         let raw_inst = self.mem.read_inst(self.pc as usize);
         match decode(raw_inst)? {
@@ -113,7 +102,6 @@
             Instruction::Lbu(args) => self.inst_lbu(&args),
             Instruction::Lhu(args) => self.inst_lhu(&args),
 
-<<<<<<< HEAD
             // B-Type
             Instruction::Beq(args) => self.inst_beq(&args)?,
             Instruction::Bne(args) => self.inst_bne(&args)?,
@@ -122,8 +110,6 @@
             Instruction::Bltu(args) => self.inst_bltu(&args)?,
             Instruction::Bgeu(args) => self.inst_bgeu(&args)?,
 
-=======
->>>>>>> c24e55e4
             _ => panic!("unimplemented"),
         }
 
