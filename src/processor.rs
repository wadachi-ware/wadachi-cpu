use crate::decode::{decode, BType, IType, Instruction, RType};
use crate::exception::Exception;
use crate::memory::Memory;

<<<<<<< HEAD
use crate::decode::{decode, IType, Instruction, RType, SType};

=======
>>>>>>> 13542277
pub struct Processor {
    pub regs: [u32; 32],
    pub pc: u32,
    pub mem: Box<dyn Memory>,
}

impl Processor {
<<<<<<< HEAD
=======
    /// Instruction execution starts from the `pc`.
>>>>>>> 13542277
    pub fn new(memory: Box<dyn Memory>) -> Self {
        Self {
            regs: [0; 32],
            pc: 0,
            mem: memory,
        }
    }

    /// Set program counter to start instruction execution.
    pub fn set_pc(&mut self, pc: u32) {
        if pc % 4 != 0 {
            // If this rule is broken, instruction execution will never be done properly.
            // And this is not during instruction execution, so returning `Exception` is
            // inappropriate.
            panic!("Instruction address must be aligned to a 4byte boundary");
        }
        self.pc = pc;
    }

    /// Load a program, which is an array of `u32` integer, in the `address`.
    pub fn load(&mut self, address: u32, program: Vec<u32>) {
        if address % 4 != 0 {
            panic!("Instruction address must be aligned to a 4byte boundary");
        }
        for (index, instruction) in program.iter().enumerate() {
            self.mem
                .write_inst(address as usize + index * 4, *instruction);
        }
    }

    /// Execute the program stored in the memory.
    pub fn execute(&mut self) {
        loop {
            if let Err(_) = self.tick() {
                // We have nothing to do with exception, stop the loop for now.
                break;
            }
        }
    }

    fn read_reg(&self, idx: usize) -> u32 {
        if idx == 0 {
            0
        } else {
            self.regs[idx]
        }
    }

    fn write_reg(&mut self, idx: usize, val: u32) {
        if idx != 0 {
            self.regs[idx] = val;
        }
    }

    pub fn tick(&mut self) -> Result<(), Exception> {
<<<<<<< HEAD
=======
        if self.pc + 4 > self.mem.len() as u32 {
            return Err(Exception::InstructionAccessFault);
        }

>>>>>>> 13542277
        let mut skip_inc = false;
        let raw_inst = self.mem.read_inst(self.pc as usize);
        match decode(raw_inst)? {
            // R-Type
            Instruction::Add(args) => self.inst_add(&args),
            Instruction::Sub(args) => self.inst_sub(&args),
            Instruction::Sll(args) => self.inst_sll(&args),
            Instruction::Slt(args) => self.inst_slt(&args),
            Instruction::Sltu(args) => self.inst_sltu(&args),
            Instruction::Xor(args) => self.inst_xor(&args),
            Instruction::Srl(args) => self.inst_srl(&args),
            Instruction::Sra(args) => self.inst_sra(&args),
            Instruction::Or(args) => self.inst_or(&args),
            Instruction::And(args) => self.inst_and(&args),

            // I-Type
            Instruction::Jalr(args) => {
                self.inst_jalr(&args);
                skip_inc = true;
            }
            Instruction::Addi(args) => self.inst_addi(&args),
            Instruction::Slli(args) => self.inst_slli(&args),
            Instruction::Slti(args) => self.inst_slti(&args),
            Instruction::Sltiu(args) => self.inst_sltiu(&args),
            Instruction::Xori(args) => self.inst_xori(&args),
            Instruction::Srli(args) => self.inst_srli(&args),
            Instruction::Srai(args) => self.inst_srai(&args),
            Instruction::Ori(args) => self.inst_ori(&args),
            Instruction::Andi(args) => self.inst_andi(&args),
            Instruction::Lb(args) => self.inst_lb(&args),
            Instruction::Lh(args) => self.inst_lh(&args),
            Instruction::Lw(args) => self.inst_lw(&args),
            Instruction::Lbu(args) => self.inst_lbu(&args),
            Instruction::Lhu(args) => self.inst_lhu(&args),

<<<<<<< HEAD
            // S-Type
            Instruction::Sb(args) => self.inst_sb(&args),
            Instruction::Sh(args) => self.inst_sh(&args),
            Instruction::Sw(args) => self.inst_sw(&args),
=======
            // B-Type
            Instruction::Beq(args) => self.inst_beq(&args)?,
            Instruction::Bne(args) => self.inst_bne(&args)?,
            Instruction::Blt(args) => self.inst_blt(&args)?,
            Instruction::Bge(args) => self.inst_bge(&args)?,
            Instruction::Bltu(args) => self.inst_bltu(&args)?,
            Instruction::Bgeu(args) => self.inst_bgeu(&args)?,
>>>>>>> 13542277

            _ => panic!("unimplemented"),
        }

        if !skip_inc {
            self.pc += 4;
        }
        Ok(())
    }
}

impl Processor {
    const fn sign_extend(val: u16) -> u32 {
        if val & 0x800 != 0 {
            (val as u32) | 0xfffff000
        } else {
            val as u32
        }
    }

    fn inst_add(&mut self, args: &RType) {
        let lv = self.read_reg(args.rs1);
        let rv = self.read_reg(args.rs2);
        let v = lv.wrapping_add(rv);
        self.write_reg(args.rd, v);
    }

    fn inst_sub(&mut self, args: &RType) {
        let lv = self.read_reg(args.rs1);
        let rv = self.read_reg(args.rs2);
        let v = lv.wrapping_sub(rv);
        self.write_reg(args.rd, v);
    }

    fn inst_sll(&mut self, args: &RType) {
        let lv = self.read_reg(args.rs1);
        let rv = self.read_reg(args.rs2);
        let v = lv << rv;
        self.write_reg(args.rd, v);
    }

    fn inst_slt(&mut self, args: &RType) {
        let lv = self.read_reg(args.rs1) as i32;
        let rv = self.read_reg(args.rs2) as i32;
        let v = (lv < rv) as u32;
        self.write_reg(args.rd, v);
    }

    fn inst_sltu(&mut self, args: &RType) {
        let lv = self.read_reg(args.rs1);
        let rv = self.read_reg(args.rs2);
        let v = (lv < rv) as u32;
        self.write_reg(args.rd, v);
    }

    fn inst_xor(&mut self, args: &RType) {
        let lv = self.read_reg(args.rs1);
        let rv = self.read_reg(args.rs2);
        let v = lv ^ rv;
        self.write_reg(args.rd, v);
    }

    fn inst_srl(&mut self, args: &RType) {
        let lv = self.read_reg(args.rs1);
        let rv = self.read_reg(args.rs2);
        let v = lv >> rv;
        self.write_reg(args.rd, v);
    }

    fn inst_sra(&mut self, args: &RType) {
        let lv = self.read_reg(args.rs1) as i32;
        let rv = self.read_reg(args.rs2);
        let v = (lv >> rv) as u32;
        self.write_reg(args.rd, v);
    }

    fn inst_or(&mut self, args: &RType) {
        let lv = self.read_reg(args.rs1);
        let rv = self.read_reg(args.rs2);
        let v = lv | rv;
        self.write_reg(args.rd, v);
    }

    fn inst_and(&mut self, args: &RType) {
        let lv = self.read_reg(args.rs1);
        let rv = self.read_reg(args.rs2);
        let v = lv & rv;
        self.write_reg(args.rd, v);
    }

    fn inst_jalr(&mut self, args: &IType) {
        let lv = self.read_reg(args.rs1);
        let rv = Self::sign_extend(args.imm);
        let addr = (lv + rv) & 0xffff_fffe;
        self.write_reg(args.rd, self.pc + 4);
        self.pc = addr;
    }

    fn inst_addi(&mut self, args: &IType) {
        let lv = self.read_reg(args.rs1) as i32;
        let rv = Self::sign_extend(args.imm) as i32;
        let v = (lv + rv) as u32;
        self.write_reg(args.rd, v);
    }

    fn inst_slli(&mut self, args: &IType) {
        let lv = self.read_reg(args.rs1);
        let rv = args.imm & 0x1f;
        let v = lv << rv;
        self.write_reg(args.rd, v);
    }

    fn inst_slti(&mut self, args: &IType) {
        let lv = self.read_reg(args.rs1) as i32;
        let rv = Self::sign_extend(args.imm) as i32;
        let v = (lv < rv) as u32;
        self.write_reg(args.rd, v);
    }

    fn inst_sltiu(&mut self, args: &IType) {
        let lv = self.read_reg(args.rs1);
        let rv = Self::sign_extend(args.imm);
        let v = (lv < rv) as u32;
        self.write_reg(args.rd, v);
    }

    fn inst_xori(&mut self, args: &IType) {
        let lv = self.read_reg(args.rs1);
        let rv = Self::sign_extend(args.imm);
        let v = lv ^ rv;
        self.write_reg(args.rd, v);
    }

    fn inst_srli(&mut self, args: &IType) {
        let lv = self.read_reg(args.rs1);
        let rv = args.imm & 0x1f;
        let v = (lv >> rv) as u32;
        self.write_reg(args.rd, v);
    }

    fn inst_srai(&mut self, args: &IType) {
        let lv = self.read_reg(args.rs1) as i32;
        let rv = args.imm & 0x1f;
        let v = (lv >> rv) as u32;
        self.write_reg(args.rd, v);
    }

    fn inst_ori(&mut self, args: &IType) {
        let lv = self.read_reg(args.rs1);
        let rv = Self::sign_extend(args.imm);
        let v = lv | rv;
        self.write_reg(args.rd, v);
    }

    fn inst_andi(&mut self, args: &IType) {
        let lv = self.read_reg(args.rs1);
        let rv = Self::sign_extend(args.imm);
        let v = lv & rv;
        self.write_reg(args.rd, v);
    }

    fn inst_lb(&mut self, args: &IType) {
        let lv = self.read_reg(args.rs1);
        let rv = Self::sign_extend(args.imm);
        let addr = (lv + rv) as usize;
        let v = (self.mem.read_byte(addr) as i8) as u32;
        self.write_reg(args.rd, v);
    }

    fn inst_lh(&mut self, args: &IType) {
        let lv = self.read_reg(args.rs1);
        let rv = Self::sign_extend(args.imm);
        let addr = (lv + rv) as usize;
        let v = (self.mem.read_halfword(addr) as i16) as u32;
        self.write_reg(args.rd, v);
    }

    fn inst_lw(&mut self, args: &IType) {
        let lv = self.read_reg(args.rs1);
        let rv = Self::sign_extend(args.imm);
        let addr = (lv + rv) as usize;
        let v = self.mem.read_word(addr);
        self.write_reg(args.rd, v);
    }

    fn inst_lbu(&mut self, args: &IType) {
        let lv = self.read_reg(args.rs1);
        let rv = Self::sign_extend(args.imm);
        let addr = (lv + rv) as usize;
        let v = self.mem.read_byte(addr) as u32;
        self.write_reg(args.rd, v);
    }

    fn inst_lhu(&mut self, args: &IType) {
        let lv = self.read_reg(args.rs1);
        let rv = Self::sign_extend(args.imm);
        let addr = (lv + rv) as usize;
        let v = self.mem.read_halfword(addr) as u32;
        self.write_reg(args.rd, v);
    }

<<<<<<< HEAD
    fn inst_sb(&mut self, args: &SType) {
        let base = self.read_reg(args.rs1);
        let offset = Self::sign_extend(args.imm);
        let addr = (base + offset) as usize;
        // Write least significant byte in rs2.
        let data = self.read_reg(args.rs2) & 0xff;
        self.mem.write_byte(addr, data as u8);
    }

    fn inst_sh(&mut self, args: &SType) {
        let base = self.read_reg(args.rs1);
        let offset = Self::sign_extend(args.imm);
        let addr = (base + offset) as usize;
        // Write least significant 2 byte in rs2.
        let data = self.read_reg(args.rs2) & 0xffff;
        self.mem.write_halfword(addr, data as u16);
    }

    fn inst_sw(&mut self, args: &SType) {
        let base = self.read_reg(args.rs1);
        let offset = Self::sign_extend(args.imm);
        let addr = (base + offset) as usize;
        // Write least significant 4 byte in rs2.
        let data = self.read_reg(args.rs2);
        self.mem.write_word(addr, data);
=======
    // Inner procejure which is common to branch instructions.
    // `offset` is branch instructions' immediate.
    fn branch_inner(&mut self, condition: bool, offset: u16) -> Result<(), Exception> {
        if condition {
            if offset % 4 != 0 {
                // This exception is generated only if the branch condition is true.
                // cf. RISC-V Unprivileged ISA V20191213
                Err(Exception::InstructionAddressMisaligned)
            } else {
                let offset = self.sign_extend(offset);
                self.pc += offset;
                Ok(())
            }
        } else {
            Ok(())
        }
    }

    fn inst_beq(&mut self, args: &BType) -> Result<(), Exception> {
        let lv = self.read_reg(args.rs1);
        let rv = self.read_reg(args.rs2);
        self.branch_inner(lv == rv, args.imm)
    }

    fn inst_bne(&mut self, args: &BType) -> Result<(), Exception> {
        let lv = self.read_reg(args.rs1);
        let rv = self.read_reg(args.rs2);
        self.branch_inner(lv != rv, args.imm)
    }

    fn inst_blt(&mut self, args: &BType) -> Result<(), Exception> {
        let lv = self.read_reg(args.rs1) as i32;
        let rv = self.read_reg(args.rs2) as i32;
        self.branch_inner(lv < rv, args.imm)
    }

    fn inst_bge(&mut self, args: &BType) -> Result<(), Exception> {
        let lv = self.read_reg(args.rs1) as i32;
        let rv = self.read_reg(args.rs2) as i32;
        self.branch_inner(lv >= rv, args.imm)
    }

    fn inst_bltu(&mut self, args: &BType) -> Result<(), Exception> {
        let lv = self.read_reg(args.rs1);
        let rv = self.read_reg(args.rs2);
        self.branch_inner(lv < rv, args.imm)
    }

    fn inst_bgeu(&mut self, args: &BType) -> Result<(), Exception> {
        let lv = self.read_reg(args.rs1);
        let rv = self.read_reg(args.rs2);
        self.branch_inner(lv >= rv, args.imm)
>>>>>>> 13542277
    }
}

#[cfg(test)]
mod tests {
    use super::*;
<<<<<<< HEAD

=======
>>>>>>> 13542277
    use crate::memory::{EmptyMemory, VectorMemory};

    #[test]
    fn calc_rv32i_r_add() {
        let memory: Box<dyn Memory> = Box::new(EmptyMemory);
        let args: RType = RType {
            rs1: 1,
            rs2: 2,
            rd: 3,
        };

        let mut proc = Processor::new(memory);

        proc.write_reg(1, 0x3);
        proc.write_reg(2, 0x7);
        proc.inst_add(&args);
        assert_eq!(proc.read_reg(3), 0xa);

        proc.write_reg(1, 0x7fffffff);
        proc.write_reg(2, 0x00007fff);
        proc.inst_add(&args);
        assert_eq!(proc.read_reg(3), 0x80007ffe);
    }

    #[test]
    fn calc_rv32i_r_sub() {
        let memory: Box<dyn Memory> = Box::new(EmptyMemory);
        let args: RType = RType {
            rs1: 1,
            rs2: 2,
            rd: 3,
        };

        let mut proc = Processor::new(memory);

        proc.write_reg(1, 0x3);
        proc.write_reg(2, 0x7);
        proc.inst_sub(&args);
        assert_eq!(proc.read_reg(3), 0xfffffffc);

        proc.write_reg(1, 0x7fffffff);
        proc.write_reg(2, 0x00007fff);
        proc.inst_sub(&args);
        assert_eq!(proc.read_reg(3), 0x7fff8000);
    }

    #[test]
    fn calc_rv32i_r_sll() {
        let memory: Box<dyn Memory> = Box::new(EmptyMemory);
        let args: RType = RType {
            rs1: 1,
            rs2: 2,
            rd: 3,
        };

        let mut proc = Processor::new(memory);

        proc.write_reg(1, 0x3);
        proc.write_reg(2, 0x7);
        proc.inst_sll(&args);
        assert_eq!(proc.read_reg(3), 0x180);

        proc.write_reg(1, 0xffff1234);
        proc.write_reg(2, 16);
        proc.inst_sll(&args);
        assert_eq!(proc.read_reg(3), 0x12340000);
    }

    #[test]
    fn calc_rv32i_r_slt() {
        let memory: Box<dyn Memory> = Box::new(EmptyMemory);
        let args: RType = RType {
            rs1: 1,
            rs2: 2,
            rd: 3,
        };

        let mut proc = Processor::new(memory);

        proc.write_reg(1, 0x3);
        proc.write_reg(2, 0x3);
        proc.inst_slt(&args);
        assert_eq!(proc.read_reg(3), 0x0);

        proc.write_reg(1, 0x3);
        proc.write_reg(2, 0x7);
        proc.inst_slt(&args);
        assert_eq!(proc.read_reg(3), 0x1);

        proc.write_reg(1, 0x7fffffff);
        proc.write_reg(2, 0x00007fff);
        proc.inst_slt(&args);
        assert_eq!(proc.read_reg(3), 0x0);

        proc.write_reg(1, 0xffffffff);
        proc.write_reg(2, 0x00007fff);
        proc.inst_slt(&args);
        assert_eq!(proc.read_reg(3), 0x1);
    }

    #[test]
    fn calc_rv32i_r_sltu() {
        let memory: Box<dyn Memory> = Box::new(EmptyMemory);
        let args: RType = RType {
            rs1: 1,
            rs2: 2,
            rd: 3,
        };

        let mut proc = Processor::new(memory);

        proc.write_reg(1, 0x3);
        proc.write_reg(2, 0x3);
        proc.inst_sltu(&args);
        assert_eq!(proc.read_reg(3), 0x0);

        proc.write_reg(1, 0x3);
        proc.write_reg(2, 0x7);
        proc.inst_sltu(&args);
        assert_eq!(proc.read_reg(3), 0x1);

        proc.write_reg(1, 0x7fffffff);
        proc.write_reg(2, 0x00007fff);
        proc.inst_sltu(&args);
        assert_eq!(proc.read_reg(3), 0x0);

        proc.write_reg(1, 0xffffffff);
        proc.write_reg(2, 0x00007fff);
        proc.inst_sltu(&args);
        assert_eq!(proc.read_reg(3), 0x0);
    }

    #[test]
    fn calc_rv32i_r_xor() {
        let memory: Box<dyn Memory> = Box::new(EmptyMemory);
        let args: RType = RType {
            rs1: 1,
            rs2: 2,
            rd: 3,
        };

        let mut proc = Processor::new(memory);

        proc.write_reg(1, 0x1234);
        proc.write_reg(2, 0x5678);
        proc.inst_xor(&args);
        assert_eq!(proc.read_reg(3), 0x444c);

        proc.write_reg(1, 0x7fffffff);
        proc.write_reg(2, 0x00007fff);
        proc.inst_xor(&args);
        assert_eq!(proc.read_reg(3), 0x7fff8000);
    }

    #[test]
    fn calc_rv32i_r_srl() {
        let memory: Box<dyn Memory> = Box::new(EmptyMemory);
        let args: RType = RType {
            rs1: 1,
            rs2: 2,
            rd: 3,
        };

        let mut proc = Processor::new(memory);

        proc.write_reg(1, 0x1234);
        proc.write_reg(2, 0x4);
        proc.inst_srl(&args);
        assert_eq!(proc.read_reg(3), 0x123);

        proc.write_reg(1, 0x80000000);
        proc.write_reg(2, 0x4);
        proc.inst_srl(&args);
        assert_eq!(proc.read_reg(3), 0x08000000);
    }

    #[test]
    fn calc_rv32i_r_sra() {
        let memory: Box<dyn Memory> = Box::new(EmptyMemory);
        let args: RType = RType {
            rs1: 1,
            rs2: 2,
            rd: 3,
        };

        let mut proc = Processor::new(memory);

        proc.write_reg(1, 0x1234);
        proc.write_reg(2, 0x4);
        proc.inst_sra(&args);
        assert_eq!(proc.read_reg(3), 0x123);

        proc.write_reg(1, 0x80000000);
        proc.write_reg(2, 0x4);
        proc.inst_sra(&args);
        assert_eq!(proc.read_reg(3), 0xf8000000);
    }

    #[test]
    fn calc_rv32i_r_and() {
        let memory: Box<dyn Memory> = Box::new(EmptyMemory);
        let args: RType = RType {
            rs1: 1,
            rs2: 2,
            rd: 3,
        };

        let mut proc = Processor::new(memory);

        proc.write_reg(1, 0x1234);
        proc.write_reg(2, 0x5678);
        proc.inst_and(&args);
        assert_eq!(proc.read_reg(3), 0x1230);

        proc.write_reg(1, 0x7fffffff);
        proc.write_reg(2, 0x00007fff);
        proc.inst_and(&args);
        assert_eq!(proc.read_reg(3), 0x00007fff);
    }

    #[test]
    fn calc_rv32i_r_or() {
        let memory: Box<dyn Memory> = Box::new(EmptyMemory);
        let args: RType = RType {
            rs1: 1,
            rs2: 2,
            rd: 3,
        };

        let mut proc = Processor::new(memory);

        proc.write_reg(1, 0x1234);
        proc.write_reg(2, 0x5678);
        proc.inst_or(&args);
        assert_eq!(proc.read_reg(3), 0x567c);

        proc.write_reg(1, 0x7fff8000);
        proc.write_reg(2, 0x00007fff);
        proc.inst_or(&args);
        assert_eq!(proc.read_reg(3), 0x7fffffff);
    }

    #[test]
    fn calc_rv32i_i_jalr() {
        let memory: Box<dyn Memory> = Box::new(EmptyMemory);
        let args: IType = IType {
            rs1: 1,
            rd: 2,
            imm: 0x123,
        };

        let mut proc = Processor::new(memory);
<<<<<<< HEAD
=======

>>>>>>> 13542277
        proc.pc = 0x1234;

        proc.write_reg(1, 0x567);
        proc.inst_jalr(&args);
        assert_eq!(proc.read_reg(2), 0x1238);
        assert_eq!(proc.pc, 0x68a);

        proc.pc = 0x1234;
        proc.write_reg(1, 0x456);
        proc.inst_jalr(&args);
        assert_eq!(proc.read_reg(2), 0x1238);
        assert_eq!(proc.pc, 0x578);
    }

    #[test]
    fn calc_rv32i_i_addi() {
        let memory: Box<dyn Memory> = Box::new(EmptyMemory);
        let args: IType = IType {
            rs1: 1,
            rd: 2,
            imm: 0x123,
        };

        let mut proc = Processor::new(memory);

        proc.write_reg(1, 0x567);
        proc.inst_addi(&args);
        assert_eq!(proc.read_reg(2), 0x68a);
    }

    #[test]
    fn calc_rv32i_i_slli() {
        let memory: Box<dyn Memory> = Box::new(EmptyMemory);
        let args: IType = IType {
            rs1: 1,
            rd: 2,
            imm: 0x3,
        };

        let mut proc = Processor::new(memory);

        proc.write_reg(1, 0x5678);
        proc.inst_slli(&args);
        assert_eq!(proc.read_reg(2), 0x2b3c0);
    }

    #[test]
    fn calc_rv32i_i_slti() {
        let memory: Box<dyn Memory> = Box::new(EmptyMemory);
        let args: IType = IType {
            rs1: 1,
            rd: 2,
            imm: 0x123,
        };

        let mut proc = Processor::new(memory);

        proc.write_reg(1, 0x567);
        proc.inst_slti(&args);
        assert_eq!(proc.read_reg(2), 0x0);

        proc.write_reg(1, 0x0);
        proc.inst_slti(&args);
        assert_eq!(proc.read_reg(2), 0x1);

        proc.write_reg(1, 0xffffffff);
        proc.inst_slti(&args);
        assert_eq!(proc.read_reg(2), 0x1);
    }

    #[test]
    fn calc_rv32i_i_sltiu() {
        let memory: Box<dyn Memory> = Box::new(EmptyMemory);
        let args: IType = IType {
            rs1: 1,
            rd: 2,
            imm: 0x123,
        };

        let mut proc = Processor::new(memory);

        proc.write_reg(1, 0x5678);
        proc.inst_sltiu(&args);
        assert_eq!(proc.read_reg(2), 0x0);

        proc.write_reg(1, 0x0);
        proc.inst_sltiu(&args);
        assert_eq!(proc.read_reg(2), 0x1);

        proc.write_reg(1, 0xffffffff);
        proc.inst_sltiu(&args);
        assert_eq!(proc.read_reg(2), 0x0);
    }

    #[test]
    fn calc_rv32i_i_xori() {
        let memory: Box<dyn Memory> = Box::new(EmptyMemory);
        let args: IType = IType {
            rs1: 1,
            rd: 2,
            imm: 0x123,
        };

        let mut proc = Processor::new(memory);

        proc.write_reg(1, 0x5678);
        proc.inst_xori(&args);
        assert_eq!(proc.read_reg(2), 0x575b);
    }

    #[test]
    fn calc_rv32i_i_srli() {
        let memory: Box<dyn Memory> = Box::new(EmptyMemory);
        let args: IType = IType {
            rs1: 1,
            rd: 2,
            imm: 0x3,
        };

        let mut proc = Processor::new(memory);

        proc.write_reg(1, 0x5678);
        proc.inst_srli(&args);
        assert_eq!(proc.read_reg(2), 0xacf);

        proc.write_reg(1, 0x80000000);
        proc.inst_srli(&args);
        assert_eq!(proc.read_reg(2), 0x10000000);
    }

    #[test]
    fn calc_rv32i_i_srai() {
        let memory: Box<dyn Memory> = Box::new(EmptyMemory);
        let args: IType = IType {
            rs1: 1,
            rd: 2,
            imm: 0x3,
        };

        let mut proc = Processor::new(memory);

        proc.write_reg(1, 0x5678);
        proc.inst_srai(&args);
        assert_eq!(proc.read_reg(2), 0xacf);

        proc.write_reg(1, 0x80000000);
        proc.inst_srai(&args);
        assert_eq!(proc.read_reg(2), 0xf0000000);
    }

    #[test]
    fn calc_rv32i_i_ori() {
        let memory: Box<dyn Memory> = Box::new(EmptyMemory);
        let args: IType = IType {
            rs1: 1,
            rd: 2,
            imm: 0x123,
        };

        let mut proc = Processor::new(memory);

        proc.write_reg(1, 0x5678);
        proc.inst_ori(&args);
        assert_eq!(proc.read_reg(2), 0x577b);
    }

    #[test]
    fn calc_rv32i_i_andi() {
        let memory: Box<dyn Memory> = Box::new(EmptyMemory);
        let args: IType = IType {
            rs1: 1,
            rd: 2,
            imm: 0x123,
        };

        let mut proc = Processor::new(memory);

        proc.write_reg(1, 0x5678);
        proc.inst_andi(&args);
        assert_eq!(proc.read_reg(2), 0x020);
    }

    #[test]
    fn calc_rv32i_i_load() {
        let memory = vec![0x0, 0x0, 0x0, 0x0, 0x80, 0x80, 0x08, 0x08];
        let memory: Box<dyn Memory> = Box::new(VectorMemory::from(memory));
        let args: IType = IType {
            rs1: 1,
            rd: 2,
            imm: 0x0,
        };

        let mut proc = Processor::new(memory);
        proc.write_reg(1, 4);

        proc.inst_lb(&args);
        assert_eq!(proc.read_reg(2), 0xffffff80);

        proc.inst_lh(&args);
        assert_eq!(proc.read_reg(2), 0xffff8080);

        proc.inst_lw(&args);
        assert_eq!(proc.read_reg(2), 0x08088080);

        proc.inst_lbu(&args);
        assert_eq!(proc.read_reg(2), 0x80);

        proc.inst_lhu(&args);
        assert_eq!(proc.read_reg(2), 0x8080);

        let args: IType = IType {
            rs1: 1,
            rd: 2,
            imm: 0x4,
        };

        proc.write_reg(1, 0);

        proc.inst_lb(&args);
        assert_eq!(proc.read_reg(2), 0xffffff80);

        proc.inst_lh(&args);
        assert_eq!(proc.read_reg(2), 0xffff8080);

        proc.inst_lw(&args);
        assert_eq!(proc.read_reg(2), 0x08088080);

        proc.inst_lbu(&args);
        assert_eq!(proc.read_reg(2), 0x80);

        proc.inst_lhu(&args);
        assert_eq!(proc.read_reg(2), 0x8080);
    }

    #[test]
<<<<<<< HEAD
    fn calc_rv32i_i_sb() {
        let memory = vec![0; 8];
        let memory: Box<dyn Memory> = Box::new(VectorMemory::from(memory));
        let args = SType {
            rs1: 1,
            rs2: 2,
            imm: 0x2,
        };

        let mut proc = Processor::new(memory);
        proc.write_reg(1, 0x2);
        proc.write_reg(2, 0x180);
        proc.inst_sb(&args);
        assert_eq!(proc.mem.read_byte(4), 0x80);
    }

    #[test]
    fn calc_rv32i_i_sh() {
        let memory = vec![0; 8];
        let memory: Box<dyn Memory> = Box::new(VectorMemory::from(memory));
        let args = SType {
            rs1: 1,
            rs2: 2,
            imm: 0x2,
        };

        let mut proc = Processor::new(memory);
        proc.write_reg(1, 0x2);
        proc.write_reg(2, 0x18080);
        proc.inst_sh(&args);
        assert_eq!(proc.mem.read_halfword(4), 0x8080);
    }

    #[test]
    fn calc_rv32i_i_sw() {
        let memory = vec![0; 8];
        let memory: Box<dyn Memory> = Box::new(VectorMemory::from(memory));
        let args = SType {
            rs1: 1,
            rs2: 2,
            imm: 0x2,
        };

        let mut proc = Processor::new(memory);
        proc.write_reg(1, 0x2);
        proc.write_reg(2, 0x80808080);
        proc.inst_sw(&args);
        assert_eq!(proc.mem.read_word(4), 0x80808080);
=======
    fn calc_rv32i_b_beq() -> Result<(), Exception> {
        let memory: Box<dyn Memory> = Box::new(EmptyMemory);
        let args = BType {
            rs1: 1,
            rs2: 2,
            imm: 0x80,
        };

        let mut proc = Processor::new(memory);
        proc.write_reg(1, 42);
        proc.write_reg(2, 42);
        proc.inst_beq(&args)?;
        assert_eq!(proc.pc, 0x80);
        Ok(())
    }

    // Test for invalid address in branch instruction is enough for this case because a processing the
    // exception is abstracted in `Processor::branch_inner()`.
    #[test]
    fn calc_rv32i_b_beq_invalid_address() -> Result<(), Exception> {
        let memory: Box<dyn Memory> = Box::new(EmptyMemory);
        let args = BType {
            rs1: 1,
            rs2: 2,
            imm: 0x81,
        };

        let mut proc = Processor::new(memory);
        proc.write_reg(1, 42);
        proc.write_reg(2, 42);
        assert_eq!(
            proc.inst_beq(&args),
            Err(Exception::InstructionAddressMisaligned)
        );
        Ok(())
    }

    #[test]
    fn calc_rv32i_b_bne() -> Result<(), Exception> {
        let memory: Box<dyn Memory> = Box::new(EmptyMemory);
        let args = BType {
            rs1: 1,
            rs2: 2,
            imm: 0x80,
        };

        let mut proc = Processor::new(memory);
        proc.write_reg(1, 42);
        proc.write_reg(2, 0);
        proc.inst_bne(&args)?;
        assert_eq!(proc.pc, 0x80);
        Ok(())
    }

    #[test]
    fn calc_rv32i_b_blt() -> Result<(), Exception> {
        let memory: Box<dyn Memory> = Box::new(EmptyMemory);
        let args = BType {
            rs1: 1,
            rs2: 2,
            imm: 0x80,
        };

        let mut proc = Processor::new(memory);
        proc.write_reg(1, 0xffffff80);
        proc.write_reg(2, 0);
        // Compare register values as signed value.
        proc.inst_blt(&args)?;
        assert_eq!(proc.pc, 0x80);
        Ok(())
    }

    #[test]
    fn calc_rv32i_b_bgt() -> Result<(), Exception> {
        let memory: Box<dyn Memory> = Box::new(EmptyMemory);
        let args = BType {
            rs1: 1,
            rs2: 2,
            imm: 0x80,
        };

        let mut proc = Processor::new(memory);
        proc.write_reg(1, 0);
        proc.write_reg(2, 0xffffff80);
        // Compare register values as signed value.
        proc.inst_bge(&args)?;
        assert_eq!(proc.pc, 0x80);

        proc.write_reg(1, 0xffffff80);
        proc.write_reg(2, 0xffffff80);
        // Compare register values as signed value.
        proc.inst_bge(&args)?;
        assert_eq!(proc.pc, 0x100);
        Ok(())
    }

    #[test]
    fn calc_rv32i_b_bltu() -> Result<(), Exception> {
        let memory: Box<dyn Memory> = Box::new(EmptyMemory);
        let args = BType {
            rs1: 1,
            rs2: 2,
            imm: 0x80,
        };

        let mut proc = Processor::new(memory);
        proc.write_reg(1, 0);
        proc.write_reg(2, 0xffffff80);
        // Compare register values as unsigned value.
        proc.inst_bltu(&args)?;
        assert_eq!(proc.pc, 0x80);
        Ok(())
    }

    #[test]
    fn calc_rv32i_b_bgtu() -> Result<(), Exception> {
        let memory: Box<dyn Memory> = Box::new(EmptyMemory);
        let args = BType {
            rs1: 1,
            rs2: 2,
            imm: 0x80,
        };

        let mut proc = Processor::new(memory);
        proc.write_reg(1, 0xffffff80);
        proc.write_reg(2, 0);
        // Compare register values as unsigned value.
        proc.inst_bgeu(&args)?;
        assert_eq!(proc.pc, 0x80);

        proc.write_reg(1, 0xffffff80);
        proc.write_reg(2, 0xffffff80);
        // Compare register values as signed value.
        proc.inst_bgeu(&args)?;
        assert_eq!(proc.pc, 0x100);
        Ok(())
>>>>>>> 13542277
    }
}<|MERGE_RESOLUTION|>--- conflicted
+++ resolved
@@ -2,22 +2,14 @@
 use crate::exception::Exception;
 use crate::memory::Memory;
 
-<<<<<<< HEAD
-use crate::decode::{decode, IType, Instruction, RType, SType};
-
-=======
->>>>>>> 13542277
 pub struct Processor {
     pub regs: [u32; 32],
     pub pc: u32,
     pub mem: Box<dyn Memory>,
 }
 
-impl Processor {
-<<<<<<< HEAD
-=======
+impl Processor 
     /// Instruction execution starts from the `pc`.
->>>>>>> 13542277
     pub fn new(memory: Box<dyn Memory>) -> Self {
         Self {
             regs: [0; 32],
@@ -73,13 +65,10 @@
     }
 
     pub fn tick(&mut self) -> Result<(), Exception> {
-<<<<<<< HEAD
-=======
         if self.pc + 4 > self.mem.len() as u32 {
             return Err(Exception::InstructionAccessFault);
         }
 
->>>>>>> 13542277
         let mut skip_inc = false;
         let raw_inst = self.mem.read_inst(self.pc as usize);
         match decode(raw_inst)? {
@@ -115,12 +104,11 @@
             Instruction::Lbu(args) => self.inst_lbu(&args),
             Instruction::Lhu(args) => self.inst_lhu(&args),
 
-<<<<<<< HEAD
             // S-Type
             Instruction::Sb(args) => self.inst_sb(&args),
             Instruction::Sh(args) => self.inst_sh(&args),
             Instruction::Sw(args) => self.inst_sw(&args),
-=======
+
             // B-Type
             Instruction::Beq(args) => self.inst_beq(&args)?,
             Instruction::Bne(args) => self.inst_bne(&args)?,
@@ -128,7 +116,6 @@
             Instruction::Bge(args) => self.inst_bge(&args)?,
             Instruction::Bltu(args) => self.inst_bltu(&args)?,
             Instruction::Bgeu(args) => self.inst_bgeu(&args)?,
->>>>>>> 13542277
 
             _ => panic!("unimplemented"),
         }
@@ -330,7 +317,6 @@
         self.write_reg(args.rd, v);
     }
 
-<<<<<<< HEAD
     fn inst_sb(&mut self, args: &SType) {
         let base = self.read_reg(args.rs1);
         let offset = Self::sign_extend(args.imm);
@@ -356,7 +342,7 @@
         // Write least significant 4 byte in rs2.
         let data = self.read_reg(args.rs2);
         self.mem.write_word(addr, data);
-=======
+
     // Inner procejure which is common to branch instructions.
     // `offset` is branch instructions' immediate.
     fn branch_inner(&mut self, condition: bool, offset: u16) -> Result<(), Exception> {
@@ -409,17 +395,12 @@
         let lv = self.read_reg(args.rs1);
         let rv = self.read_reg(args.rs2);
         self.branch_inner(lv >= rv, args.imm)
->>>>>>> 13542277
     }
 }
 
 #[cfg(test)]
 mod tests {
     use super::*;
-<<<<<<< HEAD
-
-=======
->>>>>>> 13542277
     use crate::memory::{EmptyMemory, VectorMemory};
 
     #[test]
@@ -672,11 +653,7 @@
         };
 
         let mut proc = Processor::new(memory);
-<<<<<<< HEAD
-=======
-
->>>>>>> 13542277
-        proc.pc = 0x1234;
+        proc.set_pc(0x1234);
 
         proc.write_reg(1, 0x567);
         proc.inst_jalr(&args);
@@ -911,7 +888,6 @@
     }
 
     #[test]
-<<<<<<< HEAD
     fn calc_rv32i_i_sb() {
         let memory = vec![0; 8];
         let memory: Box<dyn Memory> = Box::new(VectorMemory::from(memory));
@@ -960,7 +936,7 @@
         proc.write_reg(2, 0x80808080);
         proc.inst_sw(&args);
         assert_eq!(proc.mem.read_word(4), 0x80808080);
-=======
+
     fn calc_rv32i_b_beq() -> Result<(), Exception> {
         let memory: Box<dyn Memory> = Box::new(EmptyMemory);
         let args = BType {
@@ -1097,6 +1073,5 @@
         proc.inst_bgeu(&args)?;
         assert_eq!(proc.pc, 0x100);
         Ok(())
->>>>>>> 13542277
     }
 }