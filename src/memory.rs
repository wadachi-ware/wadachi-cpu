--- conflicted
+++ resolved
@@ -4,20 +4,23 @@
 
     /// Read byte located at *addr*
     fn read_byte(&self, addr: usize) -> u8;
+    
     /// Read half word located at *addr*
     fn read_halfword(&self, addr: usize) -> u16;
+
     /// Read word located at *addr*
     fn read_word(&self, addr: usize) -> u32;
 
-<<<<<<< HEAD
-    fn write_byte(&mut self, addr: usize, data: u8);
-    fn write_halfword(&mut self, addr: usize, data: u16);
-=======
     /// Write an instruction located at *addr*
     fn write_inst(&mut self, addr: usize, data: u32);
 
+    /// Write halfword at *addr*
+    fn write_byte(&mut self, addr: usize, data: u8);
+
+    /// Write halfword at *addr*
+    fn write_halfword(&mut self, addr: usize, data: u16);
+
     /// Write word at *addr*
->>>>>>> 13542277
     fn write_word(&mut self, addr: usize, data: u32);
 
     /// Get memory size in byte.
@@ -43,14 +46,12 @@
     fn read_word(&self, _addr: usize) -> u32 {
         0
     }
-
-<<<<<<< HEAD
+  
+    fn write_inst(&mut self, _addr: usize, _data: u32) {}
+
     fn write_byte(&mut self, _addr: usize, _data: u8) {}
 
     fn write_halfword(&mut self, _addr: usize, _data: u16) {}
-=======
-    fn write_inst(&mut self, _addr: usize, _data: u32) {}
->>>>>>> 13542277
 
     fn write_word(&mut self, _addr: usize, _data: u32) {}
 
@@ -150,7 +151,11 @@
         self.read_lw(addr)
     }
 
-<<<<<<< HEAD
+    /// write word at *addr*
+    fn write_inst(&mut self, addr: usize, data: u32) {
+        self.write_bw(addr, data);
+    }
+
     fn write_byte(&mut self, addr: usize, data: u8) {
         self.write_lb(addr, data);
     }
@@ -159,13 +164,6 @@
         self.write_lh(addr, data);
     }
 
-    /// write word at *addr*
-=======
-    fn write_inst(&mut self, addr: usize, data: u32) {
-        self.write_bw(addr, data);
-    }
-
->>>>>>> 13542277
     fn write_word(&mut self, addr: usize, data: u32) {
         self.write_lw(addr, data);
     }
